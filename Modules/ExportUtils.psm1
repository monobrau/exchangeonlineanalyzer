# Helper for consistent API warning logging and counting
function Write-ApiWarning {
    param(
        [Parameter(Mandatory=$true)][string]$Operation,
        [string]$Target = "",
        $Exception = $null,
        [ref]$WarningCounter = $null
    )

    $targetText = if ([string]::IsNullOrWhiteSpace($Target)) { "" } else { " for $Target" }
    $message = if ($Exception -and $Exception.Message) { $Exception.Message } else { "Unknown error" }
    Write-Warning ("{0}{1}: {2}" -f $Operation, $targetText, $message)
    if ($WarningCounter) { $WarningCounter.Value++ }
}

# Returns:
#   @{ SecurityDefaultsEnabled = <bool>; CAPoliciesRequireMfa = <bool>; Users = <list of user objects>; WarningCount = <int> }
function Get-MfaCoverageReport {
    param(
        [Parameter(Mandatory=$false)]
        [array]$SelectedUsers = @()
    )
    
    try {
        $warningCount = 0
        # 1) Security Defaults status (authoritative)
        $secDefaultsEnabled = $false
        try {
            $secDefaults = Invoke-MgGraphRequest -Method GET -Uri 'https://graph.microsoft.com/v1.0/policies/identitySecurityDefaultsEnforcementPolicy' -ErrorAction Stop
            if ($secDefaults -and $secDefaults.isEnabled -ne $null) { $secDefaultsEnabled = [bool]$secDefaults.isEnabled }
        } catch {
            Write-ApiWarning -Operation "Fetch Security Defaults policy" -Exception $_.Exception -WarningCounter ([ref]$warningCount)
        }

        # 2) Conditional Access policies requiring MFA (tenant-wide set)
        $caPolicies = @()
        try {
            $resp = Invoke-MgGraphRequest -Method GET -Uri 'https://graph.microsoft.com/v1.0/identity/conditionalAccess/policies?$top=999' -ErrorAction SilentlyContinue
            if ($resp.value) { $caPolicies = $resp.value }
        } catch {
            Write-ApiWarning -Operation "List Conditional Access policies" -Exception $_.Exception -WarningCounter ([ref]$warningCount)
        }

        # Filter enabled policies that require MFA
        $mfaPolicies = @()
        foreach ($p in $caPolicies) {
            $enabled = ($p.state -eq 'enabled')
            if (-not $enabled) { continue }
            $grant = $p.grantControls
            $requiresMfa = $false
            if ($grant) {
                if ($grant.builtInControls -contains 'mfa') { $requiresMfa = $true }
                # authenticationStrength also implies MFA, but skip for simplicity if missing
            }
            if ($requiresMfa) { $mfaPolicies += $p }
        }

        # 3) Users and per-user evaluation - filter server-side if SelectedUsers provided
        $users = @()
        try {
            # Directory roles map (for policy role assignment evaluation) - needed for CA policy evaluation
            $roles = @(); $roleIdToName = @{}
            try { $roles = Get-MgDirectoryRole -All -ErrorAction SilentlyContinue } catch { Write-ApiWarning -Operation "List directory roles" -Exception $_.Exception -WarningCounter ([ref]$warningCount) }
            foreach ($r in $roles) { $roleIdToName[$r.Id] = $r.DisplayName }

            # If SelectedUsers provided, only query those users (server-side filtering)
            if ($SelectedUsers -and $SelectedUsers.Count -gt 0) {
                $userPage = @()
                foreach ($user in $SelectedUsers) {
                    $upn = if ($user -is [string]) { $user } elseif ($user.UserPrincipalName) { $user.UserPrincipalName } else { continue }
                    try {
                        $u = Get-MgUser -UserId $upn -Property 'id,displayName,userPrincipalName' -ErrorAction Stop
                        if ($u) {
                            $userPage += $u
                        }
                    } catch {
                        Write-ApiWarning -Operation "User not found for MFA coverage" -Target $upn -Exception $_.Exception -WarningCounter ([ref]$warningCount)
                    }
                }
            } else {
                # No selection - get all users
                try {
                    $userPage = Get-MgUser -All -Property 'id,displayName,userPrincipalName' -ErrorAction Stop
                } catch {
                    Write-ApiWarning -Operation "List users for MFA coverage" -Exception $_.Exception -WarningCounter ([ref]$warningCount)
                    $userPage = @()
                }
            }

            foreach ($u in $userPage) {
                $directMfa = $false
                # Attempt to detect registered methods (requires UserAuthenticationMethod.Read.All). Best-effort.
                try {
                    $methods = Invoke-MgGraphRequest -Method GET -Uri ("https://graph.microsoft.com/v1.0/users/{0}/authentication/methods" -f $u.Id) -ErrorAction SilentlyContinue
                    if ($methods.value) {
                        foreach ($m in $methods.value) {
                            $otype = $m.'@odata.type'
                            if ($otype -eq '#microsoft.graph.microsoftAuthenticatorAuthenticationMethod' -or
                                $otype -eq '#microsoft.graph.phoneAuthenticationMethod' -or
                                $otype -eq '#microsoft.graph.softwareOathAuthenticationMethod' -or
                                $otype -eq '#microsoft.graph.fido2AuthenticationMethod' -or
                                $otype -eq '#microsoft.graph.temporaryAccessPassAuthenticationMethod') {
                                $directMfa = $true; break
                            }
                        }
                    }
                } catch {
                    Write-ApiWarning -Operation "List authentication methods" -Target $u.UserPrincipalName -Exception $_.Exception -WarningCounter ([ref]$warningCount)
                }

                # Determine if any MFA CA policy applies to this user
                $userGroups = @()
                $userRoles = @()
                try {
                    $mem = Get-MgUserMemberOf -UserId $u.Id -All -ErrorAction SilentlyContinue
                    foreach ($m in $mem) {
                        if ($m.'@odata.type' -eq '#microsoft.graph.group') { $userGroups += $m.Id }
                        elseif ($m.'@odata.type' -eq '#microsoft.graph.directoryRole') { $userRoles += $m.Id }
                    }
                } catch {
                    Write-ApiWarning -Operation "Get directory membership" -Target $u.UserPrincipalName -Exception $_.Exception -WarningCounter ([ref]$warningCount)
                }

                $userCaRequiresMfa = $false
                foreach ($p in $mfaPolicies) {
                    $conds = $p.conditions
                    if (-not $conds) { continue }
                    $usersCond = $conds.users
                    $incAll = $false
                    $incUser = $false
                    $excluded = $false

                    if ($usersCond) {
                        # Include
                        if ($usersCond.includeUsers -and ($usersCond.includeUsers -contains 'All' -or $usersCond.includeUsers -contains $u.Id)) { $incAll = $usersCond.includeUsers -contains 'All'; if (-not $incAll) { $incUser = $true } }
                        if (-not $incUser -and $usersCond.includeGroups) { if (@($usersCond.includeGroups) -ne $null) { if ($usersCond.includeGroups | Where-Object { $userGroups -contains $_ }) { $incUser = $true } } }
                        if (-not $incUser -and $usersCond.includeRoles) { if (@($usersCond.includeRoles) -ne $null) { if ($usersCond.includeRoles | Where-Object { $userRoles -contains $_ }) { $incUser = $true } } }

                        # Exclude
                        if ($usersCond.excludeUsers -and ($usersCond.excludeUsers -contains $u.Id)) { $excluded = $true }
                        if ($usersCond.excludeGroups) { if (@($usersCond.excludeGroups) -ne $null) { if ($usersCond.excludeGroups | Where-Object { $userGroups -contains $_ }) { $excluded = $true } } }
                        if ($usersCond.excludeRoles) { if (@($usersCond.excludeRoles) -ne $null) { if ($usersCond.excludeRoles | Where-Object { $userRoles -contains $_ }) { $excluded = $true } } }
                    }

                    $applies = ($incAll -or $incUser)
                    if ($applies -and -not $excluded) { $userCaRequiresMfa = $true; break }
                }

                $covered = ($directMfa -or $secDefaultsEnabled -or $userCaRequiresMfa)
                $users += [pscustomobject]@{
                    DisplayName        = $u.displayName
                    UserPrincipalName  = $u.userPrincipalName
                    PerUserMfaEnabled  = $directMfa
                    SecurityDefaults   = $secDefaultsEnabled
                    CARequiresMfa      = $userCaRequiresMfa
                    MfaCovered         = $covered
                }
            }
        } catch {
            Write-ApiWarning -Operation "Process MFA coverage for users" -Exception $_.Exception -WarningCounter ([ref]$warningCount)
        }

        $tenantLevelCaMfa = ($mfaPolicies.Count -gt 0)
        return @{ SecurityDefaultsEnabled = $secDefaultsEnabled; CAPoliciesRequireMfa = $tenantLevelCaMfa; Users = $users; WarningCount = $warningCount }
    } catch {
        Write-Error "Get-MfaCoverageReport failed: $($_.Exception.Message)"; return @{ SecurityDefaultsEnabled=$false; CAPoliciesRequireMfa=$false; Users=@() }
    }
}

# Flattens user membership in directory roles and security groups
function Get-UserSecurityGroupsReport {
    param(
        [Parameter(Mandatory=$false)]
        [array]$SelectedUsers = @()
    )
    
    try {
        $warningCount = 0
        $results = New-Object System.Collections.Generic.List[object]

        # Directory roles (e.g., Global Administrator)
        $roles = @()
        try { $roles = Get-MgDirectoryRole -All -ErrorAction SilentlyContinue } catch { Write-ApiWarning -Operation "List directory roles" -Exception $_.Exception -WarningCounter ([ref]$warningCount) }
        $roleIdToName = @{}
        foreach ($r in $roles) { $roleIdToName[$r.Id] = $r.DisplayName }

        # Users - filter server-side if SelectedUsers provided
        $users = @()
        if ($SelectedUsers -and $SelectedUsers.Count -gt 0) {
            foreach ($user in $SelectedUsers) {
                $upn = if ($user -is [string]) { $user } elseif ($user.UserPrincipalName) { $user.UserPrincipalName } else { continue }
                try {
                    $u = Get-MgUser -UserId $upn -Property 'id,displayName,userPrincipalName' -ErrorAction Stop
                    if ($u) { $users += $u }
                } catch {
                    Write-ApiWarning -Operation "User not found for security groups" -Target $upn -Exception $_.Exception -WarningCounter ([ref]$warningCount)
                }
            }
        } else {
            # No selection - get all users
            try { $users = Get-MgUser -All -Property 'id,displayName,userPrincipalName' -ErrorAction Stop } catch { Write-ApiWarning -Operation "List users for security groups" -Exception $_.Exception -WarningCounter ([ref]$warningCount) }
        }

        foreach ($u in $users) {
            $groups = @()
            try {
                $mem = Get-MgUserMemberOf -UserId $u.Id -All -ErrorAction SilentlyContinue
                foreach ($m in $mem) {
                    $name = $null
                    if ($m.'@odata.type' -eq '#microsoft.graph.group') { $name = $m.DisplayName }
                    elseif ($m.'@odata.type' -eq '#microsoft.graph.directoryRole') { $name = if ($roleIdToName.ContainsKey($m.Id)) { $roleIdToName[$m.Id] } else { 'Directory Role' } }
                    if ($name) { $groups += $name }
                }
            } catch {
                Write-ApiWarning -Operation "Get directory membership" -Target $u.UserPrincipalName -Exception $_.Exception -WarningCounter ([ref]$warningCount)
            }

            $results.Add([pscustomobject]@{
                DisplayName       = $u.DisplayName
                UserPrincipalName = $u.UserPrincipalName
                GroupsAndRoles    = ($groups | Sort-Object -Unique) -join '; '
            }) | Out-Null
        }

        $resultsList = [System.Collections.ArrayList]$results
        Add-Member -InputObject $resultsList -NotePropertyName WarningCount -NotePropertyValue $warningCount -Force | Out-Null
        return $resultsList
    } catch { Write-Error "Get-UserSecurityGroupsReport failed: $($_.Exception.Message)"; return @() }
}
function Format-InboxRuleXlsx {
    param(
        [Parameter(Mandatory=$true)]
        [string]$CsvPath,
        [Parameter(Mandatory=$true)]
        [string]$XlsxPath
    )

    $excel = $null; $workbook = $null; $worksheet = $null; $usedRange = $null; $columns = $null; $rows = $null; $headerRange = $null
    $xlOpenXMLWorkbook = 51
    $missing = [System.Reflection.Missing]::Value

    try { $excel = New-Object -ComObject Excel.Application -ErrorAction Stop } 
    catch { 
        $ex = $_.Exception
        Write-Error ("Excel COM object creation failed: {0}" -f $ex.Message)
        return $false 
    }

    try {
        $excel.Visible = $false; $excel.DisplayAlerts = $false    
        $workbook = $excel.Workbooks.Open($CsvPath); $workbook.SaveAs($XlsxPath, $xlOpenXMLWorkbook); $workbook.Close($false) 
        $workbook = $excel.Workbooks.Open($XlsxPath); $worksheet = $workbook.Worksheets.Item(1); $usedRange = $worksheet.UsedRange; $columns = $usedRange.Columns; $rows = $usedRange.Rows

        if ($usedRange.Rows.Count -gt 0) {
            $columns.AutoFit() | Out-Null
            $rows.AutoFit() | Out-Null
            $headerRange = $worksheet.Rows.Item(1)
            $headerRange.Font.Bold = $true
            $headerRange.Interior.Color = 15773696 # Blue header (RGB: 224, 235, 255)
            $headerRange.Font.Color = 1 # Black text
            $headerRange.Borders.LineStyle = 1
            # Find Description column
            $descCol = 0
            $isHiddenCol = 0
            $isCols = @{}
            for ($i = 1; $i -le $usedRange.Columns.Count; $i++) {
                $header = $worksheet.Cells.Item(1, $i).Text
                if ($header -eq 'Description') { $descCol = $i }
                if ($header -eq 'IsHidden') { $isHiddenCol = $i }
                if ($header -like 'Is*') { $isCols[$i] = $header }
            }
            # Wrap and autofit Description column
            if ($descCol -gt 0) {
                $descRange = $worksheet.Columns.Item($descCol)
                $descRange.WrapText = $true
                $descRange.EntireColumn.AutoFit() | Out-Null
            }
            # Apply alternating white/grey background to all data rows
            if ($usedRange.Rows.Count -gt 1) {
                $dataRange = $usedRange.Offset(1,0).Resize($usedRange.Rows.Count -1)
                for ($i = 1; $i -le $dataRange.Rows.Count; $i++) {
                    $rowRange = $dataRange.Rows.Item($i)
                    $rowNum = $i + 1
                    $isHidden = $isHiddenCol -gt 0 -and $worksheet.Cells.Item($rowNum, $isHiddenCol).Value2 -eq $true
                    if ($isHidden) {
                        $rowRange.Interior.Color = 65535 # Bright yellow
                    } elseif ($i % 2 -eq 1) {
                        $rowRange.Interior.Color = 16777215 # White
                    } else {
                        $rowRange.Interior.Color = 15132390 # Light grey (RGB: 230, 230, 230)
                    }
                    $rowRange.Borders.LineStyle = 1
                    # Highlight Is<item> columns that are TRUE
                    for ($colIdx = 1; $colIdx -le $usedRange.Columns.Count; $colIdx++) {
                        $cell = $worksheet.Cells.Item($rowNum, $colIdx)
                        if ($cell.Value2 -eq $true -or ($cell.Value2 -is [string] -and $cell.Value2.ToLower() -eq 'true')) {
                            $cell.Interior.Color = 13421823 # Light red
                        }
                    }
                    # Wrap and autofit Description cell height
                    if ($descCol -gt 0) {
                        $descCell = $worksheet.Cells.Item($rowNum, $descCol)
                        $descCell.WrapText = $true
                        $descCell.EntireRow.AutoFit() | Out-Null
                    }
                }
            }
            # Set RuleID column to text format
            $ruleIdCol = 0
            for ($i = 1; $i -le $usedRange.Columns.Count; $i++) {
                if ($worksheet.Cells.Item(1, $i).Text -eq 'RuleID') { $ruleIdCol = $i; break }
            }
            if ($ruleIdCol -gt 0) {
                $worksheet.Columns.Item($ruleIdCol).NumberFormat = "@"
            }
        }
        $workbook.Save(); $workbook.Close()
    } catch {
        $ex = $_.Exception
        Write-Error ("Excel formatting/conversion error: {0}`n{1}" -f $ex.Message, $ex.ScriptStackTrace)
        try { if ($workbook -ne $null) { $workbook.Close($false) } } catch {}
        return $false 
    } finally {
        if ($columns) {[System.Runtime.InteropServices.Marshal]::ReleaseComObject($columns) | Out-Null}
        if ($rows) {[System.Runtime.InteropServices.Marshal]::ReleaseComObject($rows) | Out-Null}
        if ($usedRange) {[System.Runtime.InteropServices.Marshal]::ReleaseComObject($usedRange) | Out-Null}
        if ($worksheet) {[System.Runtime.InteropServices.Marshal]::ReleaseComObject($worksheet) | Out-Null}
        if ($workbook) {[System.Runtime.InteropServices.Marshal]::ReleaseComObject($workbook) | Out-Null}
        if ($excel) {$excel.Quit();[System.Runtime.InteropServices.Marshal]::ReleaseComObject($excel) | Out-Null}
        [gc]::Collect(); [gc]::WaitForPendingFinalizers();
    }
    return $true
}

function New-SecurityInvestigationReport {
    param(
        [Parameter(Mandatory=$false)]
        [string]$InvestigatorName = "Security Administrator",
        [Parameter(Mandatory=$false)]
        [string]$CompanyName = "Organization",
        [Parameter(Mandatory=$false)]
        [int]$DaysBack = 10,
        [Parameter(Mandatory=$false)]
        [object]$StatusLabel,
        [Parameter(Mandatory=$false)]
        [object]$MainForm,
        [Parameter(Mandatory=$false)]
        [string]$OutputFolder,
        [Parameter(Mandatory=$false)]
        [bool]$IncludeMessageTrace = $true,
        [Parameter(Mandatory=$false)]
        [bool]$IncludeInboxRules = $true,
        [Parameter(Mandatory=$false)]
        [bool]$IncludeTransportRules = $true,
        [Parameter(Mandatory=$false)]
        [bool]$IncludeMailFlowConnectors = $true,
        [Parameter(Mandatory=$false)]
        [bool]$IncludeMailboxForwarding = $true,
        [Parameter(Mandatory=$false)]
        [bool]$IncludeAuditLogs = $true,
        [Parameter(Mandatory=$false)]
        [bool]$IncludeConditionalAccessPolicies = $true,
        [Parameter(Mandatory=$false)]
        [bool]$IncludeAppRegistrations = $true,
        [Parameter(Mandatory=$false)]
        [bool]$IncludeSignInLogs = $false,
        [Parameter(Mandatory=$false)]
        [int]$SignInLogsDaysBack = 7,
        [Parameter(Mandatory=$false)]
        [array]$SelectedUsers = @(),
        [Parameter(Mandatory=$false)]
        [string[]]$TicketNumbers = @(),
        [Parameter(Mandatory=$false)]
        [string]$TicketContent = ''
    )

    try {
        if ($StatusLabel -and $StatusLabel.GetType().Name -eq "Label") {
            $StatusLabel.Text = "Starting comprehensive security investigation..."
        }
        if ($MainForm -and $MainForm.GetType().Name -eq "Form") {
            $MainForm.Cursor = [System.Windows.Forms.Cursors]::WaitCursor
        }
    } catch {
        # Ignore Windows Forms errors when running outside GUI context
    }

    $report = @{}
    $report.Timestamp = Get-Date -Format "yyyy-MM-dd HH:mm:ss"
    $report.Investigator = $InvestigatorName
    $report.Company = $CompanyName
    # Display intent: 10 days for message trace; sign-ins use max available. Keep DaysAnalyzed consistent with 10 unless explicitly provided.
    if (-not $PSBoundParameters.ContainsKey('DaysBack')) { $DaysBack = 10 }
    $report.DaysAnalyzed = $DaysBack
    $report.DataSources = @("Exchange Online", "Microsoft Graph", "Entra ID")
    $report.FilePaths = @{}
    $report.TicketNumbers = $TicketNumbers
    $report.TicketContent = $TicketContent

    # Resolve output folder (tenant-scoped/timestamped)
    try {
        if ([string]::IsNullOrWhiteSpace($OutputFolder)) {
            $root = Join-Path -Path ([Environment]::GetFolderPath('MyDocuments')) -ChildPath "ExchangeOnlineAnalyzer\SecurityInvestigation"

            # Try to get tenant display name for folder scoping
            $tenantName = $null
            try {
                # Prefer BrowserIntegration helper for a unified identity fetch
                $bi = Join-Path $PSScriptRoot 'BrowserIntegration.psm1'
                if (Test-Path $bi) { Import-Module $bi -Force -ErrorAction SilentlyContinue }
                $ti = $null; try { $ti = Get-TenantIdentity } catch {}
                if ($ti) { if ($ti.TenantDisplayName) { $tenantName = $ti.TenantDisplayName } elseif ($ti.PrimaryDomain) { $tenantName = $ti.PrimaryDomain } }
                if (-not $tenantName) {
                    # Fallback to EXO org display name if available
                    try { $org = Get-OrganizationConfig -ErrorAction Stop; if ($org.DisplayName) { $tenantName = $org.DisplayName } elseif ($org.Name) { $tenantName = $org.Name } } catch {}
                }
            } catch {}

            if (-not $tenantName -or [string]::IsNullOrWhiteSpace($tenantName)) { $tenantName = 'Tenant' }

            # Sanitize folder name
            $invalid = [System.IO.Path]::GetInvalidFileNameChars()
            $safeName = ($tenantName.ToCharArray() | ForEach-Object { if ($invalid -contains $_) { '-' } else { $_ } }) -join ''
            $safeName = ($safeName -replace '\s+', ' ').Trim()
            if ($safeName.Length -gt 80) { $safeName = $safeName.Substring(0,80) }

            $tenantRoot = Join-Path $root $safeName
            $ts   = Get-Date -Format "yyyyMMdd_HHmmss"
            $OutputFolder = Join-Path $tenantRoot $ts
        }
        if (-not (Test-Path $OutputFolder)) { New-Item -ItemType Directory -Path $OutputFolder -Force | Out-Null }
        $report.OutputFolder = $OutputFolder
    } catch {}

    # Check connections (robust detection outside UI context)
    $exchangeConnected = $false
    try {
        # Lightweight call; succeeds only when connected to EXO
        Get-OrganizationConfig -ErrorAction Stop | Out-Null
        $exchangeConnected = $true
    } catch {
        # Fallback to UI flag if present
        if (Get-Variable -Name currentExchangeConnection -Scope Script -ErrorAction SilentlyContinue) {
            $exchangeConnected = ($script:currentExchangeConnection -eq $true)
        }
    }

    $graphConnected = $false
    try {
        $mgCtx = Get-MgContext -ErrorAction Stop
        if ($mgCtx -and $mgCtx.Account) { $graphConnected = $true }
    } catch {
        # Fallback to legacy/global flag if present
        if (Get-Variable -Name graphConnection -Scope Global -ErrorAction SilentlyContinue) {
            $graphConnected = ($global:graphConnection -ne $null)
        } elseif (Get-Variable -Name graphConnection -Scope Script -ErrorAction SilentlyContinue) {
            $graphConnected = ($script:graphConnection -ne $null)
        }
    }

    if (-not $exchangeConnected) {
        Write-Warning "Exchange Online connection required for complete analysis"
        $report.ExchangeConnection = "Not Connected"
    } else {
        $report.ExchangeConnection = "Connected"
    }

    if (-not $graphConnected) {
        Write-Warning "Microsoft Graph connection required for complete analysis"
        $report.GraphConnection = "Not Connected"
    } else {
        $report.GraphConnection = "Connected"
    }

    # Collect data from Exchange Online
    if ($exchangeConnected) {
        try {
            if ($IncludeMessageTrace) {
                $statusMsg = "Collecting message trace data (last $DaysBack days)..."
                if ($StatusLabel -and $StatusLabel.GetType().Name -eq "Label") { $StatusLabel.Text = $statusMsg }
                Write-Host $statusMsg -ForegroundColor Cyan
                $report.MessageTrace = Get-ExchangeMessageTrace -DaysBack 10 -SelectedUsers $SelectedUsers # always 10 days per requirement
                Write-Host "Collected $($report.MessageTrace.Count) message trace entries" -ForegroundColor Green
            }

            if ($IncludeInboxRules) {
                $statusMsg = "Exporting inbox rules..."
                if ($StatusLabel -and $StatusLabel.GetType().Name -eq "Label") { $StatusLabel.Text = $statusMsg }
                Write-Host $statusMsg -ForegroundColor Cyan
                $report.InboxRules = Get-ExchangeInboxRules -SelectedUsers $SelectedUsers
                Write-Host "Collected $($report.InboxRules.Count) inbox rules" -ForegroundColor Green
            }

            if ($IncludeTransportRules) {
                $statusMsg = "Collecting transport rules..."
                if ($StatusLabel -and $StatusLabel.GetType().Name -eq "Label") { $StatusLabel.Text = $statusMsg }
                Write-Host $statusMsg -ForegroundColor Cyan
                $report.TransportRules = Get-ExchangeTransportRules
                Write-Host "Collected $($report.TransportRules.Count) transport rules" -ForegroundColor Green
            }

            if ($IncludeMailFlowConnectors) {
                $statusMsg = "Collecting mail flow connectors..."
                if ($StatusLabel -and $StatusLabel.GetType().Name -eq "Label") { $StatusLabel.Text = $statusMsg }
                Write-Host $statusMsg -ForegroundColor Cyan
                $report.MailFlowConnectors = Get-MailFlowConnectors
                Write-Host "Collected $($report.MailFlowConnectors.Count) mail flow connectors" -ForegroundColor Green
            }

            if ($IncludeMailboxForwarding) {
                $statusMsg = "Collecting mailbox forwarding and delegation..."
                if ($StatusLabel -and $StatusLabel.GetType().Name -eq "Label") { $StatusLabel.Text = $statusMsg }
                Write-Host $statusMsg -ForegroundColor Cyan
                $report.MailboxForwarding = Get-MailboxForwardingAndDelegation -SelectedUsers $SelectedUsers
                Write-Host "Collected mailbox forwarding data for $($report.MailboxForwarding.Count) mailboxes" -ForegroundColor Green
            }
        } catch {
            Write-Warning "Failed to collect Exchange Online data: $($_.Exception.Message)"
            $report.ExchangeDataError = $_.Exception.Message
        }
    }

    # Collect data from Microsoft Graph (audit logs and sign-in logs)
    if ($graphConnected) {
        try {
            if ($IncludeAuditLogs) {
                $statusMsg = "Collecting audit logs from Microsoft Graph..."
                if ($StatusLabel -and $StatusLabel.GetType().Name -eq "Label") { $StatusLabel.Text = $statusMsg }
                Write-Host $statusMsg -ForegroundColor Cyan
                $report.AuditLogs = Get-GraphAuditLogs -DaysBack $DaysBack -SelectedUsers $SelectedUsers
                Write-Host "Collected $($report.AuditLogs.Count) audit log entries" -ForegroundColor Green
            }

            if ($IncludeSignInLogs) {
                try {
                    $statusMsg = "Collecting sign-in logs (last $SignInLogsDaysBack days)... This requires Azure AD Premium license."
                    if ($StatusLabel -and $StatusLabel.GetType().Name -eq "Label") { $StatusLabel.Text = $statusMsg }
                    Write-Host $statusMsg -ForegroundColor Cyan
                    $report.SignInLogs = Get-GraphSignInLogs -DaysBack $SignInLogsDaysBack -SelectedUsers $SelectedUsers
                    if ($report.SignInLogs -and $report.SignInLogs.Count -gt 0) {
                        Write-Host "Collected $($report.SignInLogs.Count) sign-in log entries" -ForegroundColor Green
                    }
                } catch {
                    if ($_.Exception.Message -like "*insufficient privileges*" -or $_.Exception.Message -like "*permission*" -or $_.Exception.Message -like "*access denied*") {
                        Write-Warning "Insufficient permissions to read sign-in logs. Requires 'AuditLog.Read.All' permission."
                        $report.SignInLogs = @()
                        $report.SignInLogsError = "Permission denied - requires AuditLog.Read.All"
                    } elseif ($_.Exception.Message -like "*license*" -or $_.Exception.Message -like "*subscription*" -or $_.Exception.Message -like "*premium*") {
                        $warningMsg = "WARNING: License required - Sign-in logs require Azure AD Premium P1 or P2 license. Free tenants are limited to 7 days. Pull sign-in logs manually."
                        Write-Warning "Sign-in logs require Azure AD Premium P1 or P2 license. Free tenants can only access last 7 days."
                        if ($StatusLabel -and $StatusLabel.GetType().Name -eq "Label") {
                            $StatusLabel.Text = $warningMsg
                        }
                        Write-Host $warningMsg -ForegroundColor Yellow
                        $report.SignInLogs = @()
                        $report.SignInLogsError = "License required - Azure AD Premium P1/P2 (free tenants limited to 7 days)"
                    } else {
                        Write-Warning "Failed to collect sign-in logs: $($_.Exception.Message)"
                        $report.SignInLogs = @()
                        $report.SignInLogsError = $_.Exception.Message
                    }
                }
            } else {
                $report.SignInLogs = @()
            }
        } catch {
            Write-Warning "Failed to collect Microsoft Graph data: $($_.Exception.Message)"
            $report.GraphDataError = $_.Exception.Message
        }
    } else {
        $report.SignInLogs = @()
    }

    # MFA Coverage and User Security Groups
    # MFA: Filter by SelectedUsers when provided (per-user report, faster for targeted investigations)
    #      Full pull when no users selected (comprehensive investigation)
    #      Note: MFA is combined in UserSecurityPosture.csv, so no separate MFAStatus.csv needed
    # Groups: Always full pull (fast to collect, not user-specific)
    if ($graphConnected) {
        try {
<<<<<<< HEAD
            if ($StatusLabel -and $StatusLabel.GetType().Name -eq "Label") { $StatusLabel.Text = "Evaluating MFA coverage (Security Defaults / CA / Per-user)..." }
            # Filter by SelectedUsers when provided (per-user report for speed)
            # Empty array when no selection = full pull (comprehensive investigation)
=======
            $statusMsg = "Evaluating MFA coverage (Security Defaults / CA / Per-user)..."
            if ($StatusLabel -and $StatusLabel.GetType().Name -eq "Label") { $StatusLabel.Text = $statusMsg }
            Write-Host $statusMsg -ForegroundColor Cyan
>>>>>>> 01dfe4ad
            $report.MfaCoverage = Get-MfaCoverageReport -SelectedUsers $SelectedUsers
            Write-Host "MFA coverage evaluation complete" -ForegroundColor Green

<<<<<<< HEAD
            if ($StatusLabel -and $StatusLabel.GetType().Name -eq "Label") { $StatusLabel.Text = "Collecting user security groups and roles..." }
            # Always pass empty array to get full pull of all users (fast, not user-specific)
            $report.UserSecurityGroups = Get-UserSecurityGroupsReport -SelectedUsers @()
=======
            $statusMsg = "Collecting user security groups and roles..."
            if ($StatusLabel -and $StatusLabel.GetType().Name -eq "Label") { $StatusLabel.Text = $statusMsg }
            Write-Host $statusMsg -ForegroundColor Cyan
            $report.UserSecurityGroups = Get-UserSecurityGroupsReport -SelectedUsers $SelectedUsers
            Write-Host "Collected security groups data for $($report.UserSecurityGroups.Users.Count) users" -ForegroundColor Green
>>>>>>> 01dfe4ad
        } catch {
            Write-Warning "Failed to build MFA/Groups reports: $($_.Exception.Message)"
        }
    }

    # Conditional Access Policies and App Registrations
    if ($graphConnected -and ($IncludeConditionalAccessPolicies -or $IncludeAppRegistrations)) {
        try {
            # Import SecurityAnalysis module if available
            $securityAnalysisModule = Join-Path $PSScriptRoot "SecurityAnalysis.psm1"
            if (Test-Path $securityAnalysisModule) {
                Import-Module $securityAnalysisModule -Force -ErrorAction SilentlyContinue
                
                # Collect Conditional Access Policies
                if ($IncludeConditionalAccessPolicies) {
                    try {
                        $statusMsg = "Collecting Conditional Access policies..."
                        if ($StatusLabel -and $StatusLabel.GetType().Name -eq "Label") { $StatusLabel.Text = $statusMsg }
                        Write-Host $statusMsg -ForegroundColor Cyan
                        $report.ConditionalAccessPolicies = Get-ConditionalAccessPolicies -ErrorAction Stop
                        Write-Host "Collected $($report.ConditionalAccessPolicies.Count) Conditional Access policies" -ForegroundColor Green
                    } catch {
                        if ($_.Exception.Message -like "*insufficient privileges*" -or $_.Exception.Message -like "*permission*" -or $_.Exception.Message -like "*access denied*") {
                            Write-Warning "Insufficient permissions to read Conditional Access policies. Requires 'Policy.Read.All' permission."
                            $report.ConditionalAccessPolicies = @()
                            $report.CAPoliciesError = "Permission denied - requires Policy.Read.All"
                        } elseif ($_.Exception.Message -like "*license*" -or $_.Exception.Message -like "*subscription*") {
                            Write-Warning "Conditional Access requires Azure AD Premium P1 license."
                            $report.ConditionalAccessPolicies = @()
                            $report.CAPoliciesError = "License required - Azure AD Premium P1"
                        } else {
                            Write-Warning "Failed to collect Conditional Access policies: $($_.Exception.Message)"
                            $report.ConditionalAccessPolicies = @()
                            $report.CAPoliciesError = $_.Exception.Message
                        }
                    }
                } else {
                    $report.ConditionalAccessPolicies = @()
                }
                
                # Collect App Registrations
                if ($IncludeAppRegistrations) {
                    try {
                        $statusMsg = "Collecting app registrations..."
                        if ($StatusLabel -and $StatusLabel.GetType().Name -eq "Label") { $StatusLabel.Text = $statusMsg }
                        Write-Host $statusMsg -ForegroundColor Cyan
                        $report.AppRegistrations = Get-AppRegistrations -ErrorAction Stop
                        Write-Host "Collected $($report.AppRegistrations.Count) app registrations" -ForegroundColor Green
                    } catch {
                        if ($_.Exception.Message -like "*insufficient privileges*" -or $_.Exception.Message -like "*permission*" -or $_.Exception.Message -like "*access denied*") {
                            Write-Warning "Insufficient permissions to read app registrations. Requires 'Application.Read.All' permission."
                            $report.AppRegistrations = @()
                            $report.AppRegistrationsError = "Permission denied - requires Application.Read.All"
                        } else {
                            Write-Warning "Failed to collect app registrations: $($_.Exception.Message)"
                            $report.AppRegistrations = @()
                            $report.AppRegistrationsError = $_.Exception.Message
                        }
                    }
                } else {
                    $report.AppRegistrations = @()
                }
            } else {
                Write-Warning "SecurityAnalysis module not found. CA Policies and App Registrations will not be collected."
                if ($IncludeConditionalAccessPolicies) { $report.ConditionalAccessPolicies = @() }
                if ($IncludeAppRegistrations) { $report.AppRegistrations = @() }
            }
        } catch {
            Write-Warning "Failed to collect CA Policies or App Registrations: $($_.Exception.Message)"
            if ($IncludeConditionalAccessPolicies -and -not $report.ConditionalAccessPolicies) { $report.ConditionalAccessPolicies = @() }
            if ($IncludeAppRegistrations -and -not $report.AppRegistrations) { $report.AppRegistrations = @() }
        }
    } else {
        # Both are disabled or not connected, set empty arrays
        $report.ConditionalAccessPolicies = @()
        $report.AppRegistrations = @()
    }

    # Generate AI Investigation Prompt
    $statusMsg = "Generating AI investigation prompts..."
    if ($StatusLabel -and $StatusLabel.GetType().Name -eq "Label") { $StatusLabel.Text = $statusMsg }
    Write-Host $statusMsg -ForegroundColor Cyan
    $report.AIPrompt = New-AISecurityInvestigationPrompt -Report $report

    # Generate Ticketing System Message
    $statusMsg = "Generating non-technical incident summary..."
    if ($StatusLabel -and $StatusLabel.GetType().Name -eq "Label") { $StatusLabel.Text = $statusMsg }
    Write-Host $statusMsg -ForegroundColor Cyan
    $report.TicketMessage = New-TicketSecuritySummary -Report $report

    # Generate comprehensive report
    $statusMsg = "Generating comprehensive report summary..."
    if ($StatusLabel -and $StatusLabel.GetType().Name -eq "Label") { $StatusLabel.Text = $statusMsg }
    Write-Host $statusMsg -ForegroundColor Cyan
    $report.Summary = New-SecurityInvestigationSummary -Report $report

    $statusMsg = "Security investigation report completed"
    if ($StatusLabel -and $StatusLabel.GetType().Name -eq "Label") { $StatusLabel.Text = $statusMsg }
    Write-Host $statusMsg -ForegroundColor Green
    if ($MainForm -and $MainForm.GetType().Name -eq "Form") { $MainForm.Cursor = [System.Windows.Forms.Cursors]::Default }

    # Helper function to generate filename suffix with ticket numbers
    $getTicketSuffix = {
        param([array]$TicketNumbers)
        $ticketNumsArray = @()
        if ($TicketNumbers) {
            if ($TicketNumbers -is [string]) {
                $ticketNumsArray = @($TicketNumbers)
            } elseif ($TicketNumbers -is [array]) {
                $ticketNumsArray = $TicketNumbers
            } else {
                $ticketNumsArray = @($TicketNumbers)
            }
        }
        if ($ticketNumsArray.Count -gt 0) {
            $ticketSuffix = "_Ticket_" + ($ticketNumsArray -join '_')
            return $ticketSuffix
        }
        return ""
    }
    
    # Get ticket suffix for filenames
    $ticketSuffix = & $getTicketSuffix $report.TicketNumbers
    
    # Export datasets to CSV (and JSON fallback) if we have an output folder
    # Note: Data is already filtered server-side by the collection functions
    if ($report.OutputFolder) {
        $statusMsg = "Exporting data to CSV files..."
        if ($StatusLabel -and $StatusLabel.GetType().Name -eq "Label") { $StatusLabel.Text = $statusMsg }
        Write-Host $statusMsg -ForegroundColor Cyan
        Write-Host "Output folder: $($report.OutputFolder)" -ForegroundColor Gray
        $exportError = $null
        try {
            $csv = Join-Path $report.OutputFolder "MessageTrace$ticketSuffix.csv"
            $json = Join-Path $report.OutputFolder "MessageTrace$ticketSuffix.json"
            if ($report.MessageTrace -and $report.MessageTrace.Count -gt 0) {
                try { $report.MessageTrace | Export-Csv -Path $csv -NoTypeInformation -Encoding UTF8; $report.FilePaths.MessageTraceCsv = $csv }
                catch { $report.MessageTrace | ConvertTo-Json -Depth 8 | Out-File -FilePath $json -Encoding utf8; $report.FilePaths.MessageTraceJson = $json }
            }

            $csv = Join-Path $report.OutputFolder "InboxRules$ticketSuffix.csv"
            $json = Join-Path $report.OutputFolder "InboxRules$ticketSuffix.json"
            if ($report.InboxRules -and $report.InboxRules.Count -gt 0) {
                try { $report.InboxRules | Export-Csv -Path $csv -NoTypeInformation -Encoding UTF8; $report.FilePaths.InboxRulesCsv = $csv }
                catch { $report.InboxRules | ConvertTo-Json -Depth 6 | Out-File -FilePath $json -Encoding utf8; $report.FilePaths.InboxRulesJson = $json }
            }

            # Transport Rules export
            $csv = Join-Path $report.OutputFolder "TransportRules$ticketSuffix.csv"
            $json = Join-Path $report.OutputFolder "TransportRules$ticketSuffix.json"
            if ($report.TransportRules -and $report.TransportRules.Count -gt 0) {
                try { $report.TransportRules | Export-Csv -Path $csv -NoTypeInformation -Encoding UTF8; $report.FilePaths.TransportRulesCsv = $csv }
                catch { $report.TransportRules | ConvertTo-Json -Depth 8 | Out-File -FilePath $json -Encoding utf8; $report.FilePaths.TransportRulesJson = $json }
            }

            # Mail Flow Connectors export (combined Inbound + Outbound)
            $csv = Join-Path $report.OutputFolder "MailFlowConnectors$ticketSuffix.csv"
            $json = Join-Path $report.OutputFolder "MailFlowConnectors$ticketSuffix.json"
            if ($report.MailFlowConnectors -and $report.MailFlowConnectors.Count -gt 0) {
                try { $report.MailFlowConnectors | Export-Csv -Path $csv -NoTypeInformation -Encoding UTF8; $report.FilePaths.MailFlowConnectorsCsv = $csv }
                catch { $report.MailFlowConnectors | ConvertTo-Json -Depth 8 | Out-File -FilePath $json -Encoding utf8; $report.FilePaths.MailFlowConnectorsJson = $json }
            }

            $csv = Join-Path $report.OutputFolder "GraphAuditLogs$ticketSuffix.csv"
            $json = Join-Path $report.OutputFolder "GraphAuditLogs$ticketSuffix.json"
            if ($report.AuditLogs -and $report.AuditLogs.Count -gt 0) {
                try { $report.AuditLogs | Export-Csv -Path $csv -NoTypeInformation -Encoding UTF8; $report.FilePaths.AuditLogsCsv = $csv }
                catch { $report.AuditLogs | ConvertTo-Json -Depth 8 | Out-File -FilePath $json -Encoding utf8; $report.FilePaths.AuditLogsJson = $json }
            }

            # Sign-in Logs export
            $csv = Join-Path $report.OutputFolder "SignInLogs$ticketSuffix.csv"
            $json = Join-Path $report.OutputFolder "SignInLogs$ticketSuffix.json"
            if ($report.SignInLogs -and $report.SignInLogs.Count -gt 0) {
                try { 
                    $report.SignInLogs | Export-Csv -Path $csv -NoTypeInformation -Encoding UTF8
                    $report.FilePaths.SignInLogsCsv = $csv
                    Write-Host "Exported $($report.SignInLogs.Count) sign-in log entries to SignInLogs.csv" -ForegroundColor Green
                }
                catch { 
                    $report.SignInLogs | ConvertTo-Json -Depth 8 | Out-File -FilePath $json -Encoding utf8
                    $report.FilePaths.SignInLogsJson = $json
                    Write-Warning "Failed to export sign-in logs to CSV, exported to JSON instead"
                }
            } elseif ($report.SignInLogsError) {
                # Write error to a text file
                $errorFile = Join-Path $report.OutputFolder "SignInLogs$ticketSuffix_Error.txt"
                "Error collecting Sign-in Logs:`n$($report.SignInLogsError)`n`nNote: Sign-in logs require Azure AD Premium P1 or P2 license. Free tenants are limited to 7 days of data." | Out-File -FilePath $errorFile -Encoding utf8
                $report.FilePaths.SignInLogsError = $errorFile
            }

            # Conditional Access Policies export
            $csv = Join-Path $report.OutputFolder "ConditionalAccessPolicies$ticketSuffix.csv"
            $json = Join-Path $report.OutputFolder "ConditionalAccessPolicies$ticketSuffix.json"
            if ($report.ConditionalAccessPolicies -and $report.ConditionalAccessPolicies.Count -gt 0) {
                try {
                    # Flatten CA policies for CSV export
                    $caPoliciesFlat = $report.ConditionalAccessPolicies | ForEach-Object {
                        [PSCustomObject]@{
                            PolicyId = $_.Id
                            DisplayName = $_.DisplayName
                            State = $_.State
                            CreatedDateTime = $_.CreatedDateTime
                            ModifiedDateTime = $_.ModifiedDateTime
                            RiskLevel = $_.RiskLevel
                            RiskScore = $_.Analysis.RiskScore
                            IsEnabled = $_.Analysis.IsEnabled
                            HasSuspiciousConditions = $_.Analysis.HasSuspiciousConditions
                            HasSuspiciousControls = $_.Analysis.HasSuspiciousControls
                            SuspiciousIndicators = ($_.Analysis.SuspiciousIndicators -join "; ")
                            UserIncludeAll = if ($_.Conditions.Users.IncludeUsers) { $_.Conditions.Users.IncludeUsers -contains "All" } else { $false }
                            UserExcludeCount = if ($_.Conditions.Users.ExcludeUsers) { $_.Conditions.Users.ExcludeUsers.Count } else { 0 }
                            LocationIncludeAll = if ($_.Conditions.Locations.IncludeLocations) { $_.Conditions.Locations.IncludeLocations -contains "All" } else { $false }
                            RequiresMfa = if ($_.GrantControls.BuiltInControls) { $_.GrantControls.BuiltInControls -contains "mfa" } else { $false }
                            RequiresCompliantDevice = if ($_.GrantControls.BuiltInControls) { $_.GrantControls.BuiltInControls -contains "compliantDevice" } else { $false }
                            RequiresHybridDevice = if ($_.GrantControls.BuiltInControls) { $_.GrantControls.BuiltInControls -contains "domainJoinedDevice" } else { $false }
                            SignInFrequencyHours = if ($_.SessionControls.SignInFrequency) { $_.SessionControls.SignInFrequency.Value } else { $null }
                        }
                    }
                    $caPoliciesFlat | Export-Csv -Path $csv -NoTypeInformation -Encoding UTF8
                    $report.FilePaths.ConditionalAccessPoliciesCsv = $csv
                } catch {
                    Write-Warning "Failed to export CA Policies to CSV: $($_.Exception.Message)"
                    try {
                        $report.ConditionalAccessPolicies | ConvertTo-Json -Depth 10 | Out-File -FilePath $json -Encoding utf8
                        $report.FilePaths.ConditionalAccessPoliciesJson = $json
                    } catch {
                        Write-Warning "Failed to export CA Policies to JSON: $($_.Exception.Message)"
                    }
                }
            } elseif ($report.CAPoliciesError) {
                # Write error to a text file
                $errorFile = Join-Path $report.OutputFolder "ConditionalAccessPolicies$ticketSuffix_Error.txt"
                "Error collecting Conditional Access Policies:`n$($report.CAPoliciesError)" | Out-File -FilePath $errorFile -Encoding utf8
                $report.FilePaths.ConditionalAccessPoliciesError = $errorFile
            }

            # App Registrations export
            $csv = Join-Path $report.OutputFolder "AppRegistrations$ticketSuffix.csv"
            $json = Join-Path $report.OutputFolder "AppRegistrations$ticketSuffix.json"
            if ($report.AppRegistrations -and $report.AppRegistrations.Count -gt 0) {
                try {
                    # Flatten app registrations for CSV export
                    $appRegsFlat = $report.AppRegistrations | ForEach-Object {
                        [PSCustomObject]@{
                            AppId = $_.AppId
                            DisplayName = $_.DisplayName
                            PublisherDomain = $_.PublisherDomain
                            CreatedDateTime = $_.CreatedDateTime
                            RiskLevel = $_.RiskLevel
                            RiskScore = $_.Analysis.RiskScore
                            HasHighPrivilegePermissions = $_.Analysis.HasHighPrivilegePermissions
                            HasSuspiciousPermissions = $_.Analysis.HasSuspiciousPermissions
                            HasUserConsent = $_.Analysis.HasUserConsent
                            SuspiciousIndicators = ($_.Analysis.SuspiciousIndicators -join "; ")
                            RequiredPermissions = ($_.RequiredPermissions -join "; ")
                            HasCertificates = $_.HasCertificates
                            HasPasswordCredentials = $_.HasPasswordCredentials
                            WebRedirectUris = ($_.WebRedirectUris -join "; ")
                            ServicePrincipalId = if ($_.ServicePrincipal) { $_.ServicePrincipal.Id } else { $null }
                            ServicePrincipalType = if ($_.ServicePrincipal) { $_.ServicePrincipal.ServicePrincipalType } else { $null }
                        }
                    }
                    $appRegsFlat | Export-Csv -Path $csv -NoTypeInformation -Encoding UTF8
                    $report.FilePaths.AppRegistrationsCsv = $csv
                } catch {
                    Write-Warning "Failed to export App Registrations to CSV: $($_.Exception.Message)"
                    try {
                        $report.AppRegistrations | ConvertTo-Json -Depth 10 | Out-File -FilePath $json -Encoding utf8
                        $report.FilePaths.AppRegistrationsJson = $json
                    } catch {
                        Write-Warning "Failed to export App Registrations to JSON: $($_.Exception.Message)"
                    }
                }
            } elseif ($report.AppRegistrationsError) {
                # Write error to a text file
                $errorFile = Join-Path $report.OutputFolder "AppRegistrations$ticketSuffix_Error.txt"
                "Error collecting App Registrations:`n$($report.AppRegistrationsError)" | Out-File -FilePath $errorFile -Encoding utf8
                $report.FilePaths.AppRegistrationsError = $errorFile
            }

            # User Security Posture export (combined MFA + Groups + Mailbox Forwarding/Delegation)
            try {
                $userPosture = New-Object System.Collections.Generic.List[object]

                # Create lookup dictionary for mailbox forwarding/delegation by UPN
                $mbxLookup = @{}
                if ($report.MailboxForwarding) {
                    foreach ($mbx in $report.MailboxForwarding) {
                        $mbxLookup[$mbx.UserPrincipalName] = $mbx
                    }
                }

                # Create lookup dictionary for user groups by UPN
                $groupsLookup = @{}
                if ($report.UserSecurityGroups) {
                    foreach ($userGroup in $report.UserSecurityGroups) {
                        $groupsLookup[$userGroup.UserPrincipalName] = $userGroup.GroupsAndRoles
                    }
                }

                # Determine which users to include in the export
                # Strategy: When users are selected = targeted investigation (faster, focused)
                #          When no users selected = general security investigation (comprehensive)
                # 
                # MFA: Filtered by SelectedUsers when provided (per-user report for speed)
                #      Full pull when no selection (comprehensive investigation)
                # Groups: Always full pull (fast to collect, not user-specific)
                # MailboxForwarding: Filtered by SelectedUsers when provided (slower, so filter for speed)
                #                   Full pull when no selection (comprehensive investigation)
                $usersToExport = @()
                if ($report.MfaCoverage -and $report.MfaCoverage.Users) {
                    # Use MFA coverage users (filtered if SelectedUsers provided, full if not)
                    # Groups data is always full pull, so it will be available for all users in groupsLookup
                    $usersToExport = $report.MfaCoverage.Users
                }
                
                # Build set of selected users for MailboxForwarding filtering
                # Note: Get-MailboxForwardingAndDelegation already filters by SelectedUsers,
                # so mbxLookup will only contain selected users when users are selected,
                # and all users when no users are selected
                $selectedUserSet = @{}
                if ($SelectedUsers -and $SelectedUsers.Count -gt 0) {
                    foreach ($user in $SelectedUsers) {
                        if ($user -is [string]) {
                            $selectedUserSet[$user.ToLower()] = $user
                        } elseif ($user.UserPrincipalName) {
                            $selectedUserSet[$user.UserPrincipalName.ToLower()] = $user.UserPrincipalName
                        }
                    }
                }

                # Import EntraInvestigator module for per-user MFA status
                $entraModuleLoaded = $false
                try {
                    $entraModulePath = Join-Path $PSScriptRoot 'EntraInvestigator.psm1'
                    if (Test-Path $entraModulePath) {
                        Import-Module $entraModulePath -Force -ErrorAction SilentlyContinue
                        $entraModuleLoaded = $true
                    }
                } catch {}

                # Build user posture for each user
                # MFA data: Filtered by SelectedUsers when provided (per-user report)
                # Groups data: Always full pull, so available for all users
                # MailboxForwarding data: Filtered by SelectedUsers when provided, full pull when not
                foreach ($mfaUser in $usersToExport) {
                    $upn = $mfaUser.UserPrincipalName
                    # MailboxForwarding data is already filtered at collection time:
                    # - If users selected: mbxLookup only contains selected users
                    # - If no users selected: mbxLookup contains all users
                    $mbxData = $mbxLookup[$upn]
                    # Groups data is always full pull, so available for all users
                    $groupsData = $groupsLookup[$upn]

                    # Get detailed per-user MFA status if module is available
                    $perUserMfaStatus = $null
                    $perUserMfaDetails = $null
                    $perUserMfaOverallStatus = $null
                    $perUserMfaSummary = $null
                    if ($entraModuleLoaded -and $graphConnected) {
                        try {
                            $mfaStatus = Get-EntraUserMfaStatus -UserPrincipalName $upn -ErrorAction SilentlyContinue
                            if ($mfaStatus) {
                                $perUserMfaStatus = $mfaStatus.PerUserMfa.Enabled
                                $perUserMfaDetails = $mfaStatus.PerUserMfa.Details
                                $perUserMfaOverallStatus = $mfaStatus.OverallStatus
                                $perUserMfaSummary = $mfaStatus.Summary
                            }
                        } catch {
                            # Ignore errors getting per-user MFA status
                        }
                    }

                    $userPosture.Add([pscustomobject]@{
                        UserPrincipalName           = $upn
                        DisplayName                 = $mfaUser.DisplayName
                        RecipientType               = if ($mbxData) { $mbxData.RecipientType } else { $null }
                        # MFA columns (from organization-wide MFA coverage)
                        PerUserMfaEnabled           = $mfaUser.PerUserMfaEnabled
                        SecurityDefaults            = $mfaUser.SecurityDefaults
                        CARequiresMfa               = $mfaUser.CARequiresMfa
                        MfaCovered                  = $mfaUser.MfaCovered
                        # Per-user detailed MFA status
                        PerUserMfaStatus            = $perUserMfaStatus
                        PerUserMfaDetails           = $perUserMfaDetails
                        PerUserMfaOverallStatus     = $perUserMfaOverallStatus
                        PerUserMfaSummary           = $perUserMfaSummary
                        # Groups/Roles
                        GroupsAndRoles              = $groupsData
                        # Mailbox Forwarding
                        ForwardingAddress           = if ($mbxData) { $mbxData.ForwardingAddress } else { $null }
                        ForwardingSmtpAddress       = if ($mbxData) { $mbxData.ForwardingSmtpAddress } else { $null }
                        DeliverToMailboxAndForward  = if ($mbxData) { $mbxData.DeliverToMailboxAndForward } else { $null }
                        # Delegation
                        FullAccessUsers             = if ($mbxData) { $mbxData.FullAccessUsers } else { $null }
                        SendAsUsers                 = if ($mbxData) { $mbxData.SendAsUsers } else { $null }
                        SendOnBehalfUsers           = if ($mbxData) { $mbxData.SendOnBehalfUsers } else { $null }
                    }) | Out-Null
                }

                # Export combined user security posture
                if ($userPosture.Count -gt 0) {
                    $csv = Join-Path $report.OutputFolder "UserSecurityPosture$ticketSuffix.csv"
                    try { $userPosture | Export-Csv -Path $csv -NoTypeInformation -Encoding UTF8; $report.FilePaths.UserSecurityPostureCsv = $csv } catch {}
                }
            } catch {
                Write-Warning "Failed to create UserSecurityPosture export: $($_.Exception.Message)"
            }
        } catch { $exportError = $_ }

        # Save only LLM instructions as TXT (no other text files on disk)
        try {
            $statusMsg = "Generating AI readme instructions..."
            if ($StatusLabel -and $StatusLabel.GetType().Name -eq "Label") { $StatusLabel.Text = $statusMsg }
            Write-Host $statusMsg -ForegroundColor Cyan
            
            # If ticket numbers exist, generate separate AI readme file for each ticket
            # Ensure TicketNumbers is an array - use report property, not parameter
            $ticketNumsArray = @()
            if ($report.TicketNumbers) {
                if ($report.TicketNumbers -is [string]) {
                    $ticketNumsArray = @($report.TicketNumbers)
                } elseif ($report.TicketNumbers -is [array]) {
                    $ticketNumsArray = $report.TicketNumbers
                } else {
                    $ticketNumsArray = @($report.TicketNumbers)
                }
            }
            Write-Host "AI Readme Generation: Checking ticket numbers - report.TicketNumbers=$($report.TicketNumbers), ticketNumsArray.Count=$($ticketNumsArray.Count)" -ForegroundColor Cyan
            if ($ticketNumsArray.Count -gt 0) {
                Write-Host "Generating separate AI readme files for $($ticketNumsArray.Count) ticket(s): $($ticketNumsArray -join ', ')" -ForegroundColor Cyan
                foreach ($ticketNum in $ticketNumsArray) {
                    try {
                        $ticketReport = $report.PSObject.Copy()
                        $ticketReport.TicketNumbers = @($ticketNum)  # Single ticket number for this file
                        $ticketReport.LLMInstructions = New-LLMInvestigationInstructions -Report $ticketReport
                        $ticketLlmPath = Join-Path $report.OutputFolder "_AI_Readme_Ticket_$ticketNum.txt"
                        if ($ticketReport.LLMInstructions) {
                            $ticketReport.LLMInstructions | Out-File -FilePath $ticketLlmPath -Encoding utf8
                            $report.FilePaths["LLMInstructionsTxt_Ticket_$ticketNum"] = $ticketLlmPath
                            Write-Host "AI readme instructions saved for ticket #$ticketNum" -ForegroundColor Green
                        }
                    } catch {
                        Write-Warning "Failed to generate AI readme for ticket #$ticketNum : $($_.Exception.Message)"
                    }
                }
            }
            
            # Always generate standard AI readme (with all ticket data if provided, or without if not)
            $report.LLMInstructions = New-LLMInvestigationInstructions -Report $report
            $llmFileName = if ($ticketSuffix) { "_AI_Readme$ticketSuffix.txt" } else { "_AI_Readme.txt" }
            $llmPath = Join-Path $report.OutputFolder $llmFileName
            if ($report.LLMInstructions) { $report.LLMInstructions | Out-File -FilePath $llmPath -Encoding utf8 }
            $report.FilePaths.LLMInstructionsTxt = $llmPath
            Write-Host "AI readme instructions saved" -ForegroundColor Green
        } catch {
            Write-Warning "Failed to generate AI readme instructions: $($_.Exception.Message)"
        }

        # Automatically create zip file of all reports (excluding _AI_Readme.txt)
        try {
            $statusMsg = "Creating zip archive of security reports..."
            if ($StatusLabel -and $StatusLabel.GetType().Name -eq "Label") {
                $StatusLabel.Text = $statusMsg
            }
            Write-Host $statusMsg -ForegroundColor Cyan
            # Generate zip filename with ticket numbers
            $zipFileName = $null
            if ($ticketSuffix) {
                $timestamp = Get-Date -Format "yyyyMMdd_HHmmss"
                $zipFileName = "SecurityInvestigation$ticketSuffix`_$timestamp.zip"
            }
            $zipPath = New-SecurityInvestigationZip -OutputFolder $report.OutputFolder -ZipFileName $zipFileName
            if ($zipPath) {
                $report.FilePaths.ZipFile = $zipPath
                Write-Host "Zip archive created: $zipPath" -ForegroundColor Green
            }
        } catch {
            Write-Warning "Failed to create zip archive: $($_.Exception.Message)"
        }
        
        Write-Host "`nReport generation complete! All files saved to: $($report.OutputFolder)" -ForegroundColor Green
    }

    return $report
}

function Get-ExchangeMessageTrace {
    param(
        [int]$DaysBack = 10,
        [Parameter(Mandatory=$false)]
        [array]$SelectedUsers = @()
    )

    try {
        Write-Host "Collecting message trace data..." -ForegroundColor Yellow
        $end = (Get-Date).ToUniversalTime()
        $start = $end.AddDays(-10).Date # always 10 full days; start at 00:00Z

        $results = New-Object System.Collections.Generic.List[object]

        $hasV2 = $null -ne (Get-Command Get-MessageTraceV2 -ErrorAction SilentlyContinue)

        # If SelectedUsers provided, filter server-side by querying per user
        if ($SelectedUsers -and $SelectedUsers.Count -gt 0) {
            $selectedUserList = @()
            foreach ($user in $SelectedUsers) {
                $upn = if ($user -is [string]) { $user } elseif ($user.UserPrincipalName) { $user.UserPrincipalName } else { continue }
                $selectedUserList += $upn
            }
            
            # Query message trace for each selected user (server-side filtering)
            foreach ($upn in $selectedUserList) {
                # Chunk by day to avoid server-side caps
                for ($d = 0; $d -lt 10; $d++) {
                    $winStart = $start.AddDays($d)
                    $winEnd   = $winStart.AddDays(1)

                    try {
                        if ($hasV2) {
                            # Query by sender - handle pagination
                            try {
                                $params = @{ StartDate = $winStart; EndDate = $winEnd; SenderAddress = $upn; ErrorAction = 'Stop' }
                                $params.ResultSize = 5000  # Use ResultSize for pagination
                                $chunk = Get-MessageTraceV2 @params
                                if ($chunk) {
                                    # Handle both single objects and collections
                                    $chunkArray = @($chunk)
                                    foreach ($item in $chunkArray) {
                                        if ($item) { [void]$results.Add($item) }
                                    }
                                }
                            } catch {
                                Write-Warning "Failed to get message trace by sender for ${upn}: $($_.Exception.Message)"
                            }
                            
                            # Query by recipient - handle pagination
                            try {
                                $params = @{ StartDate = $winStart; EndDate = $winEnd; RecipientAddress = $upn; ErrorAction = 'Stop' }
                                $params.ResultSize = 5000  # Use ResultSize for pagination
                                $chunk = Get-MessageTraceV2 @params
                                if ($chunk) {
                                    # Handle both single objects and collections
                                    $chunkArray = @($chunk)
                                    foreach ($item in $chunkArray) {
                                        if ($item) { [void]$results.Add($item) }
                                    }
                                }
                            } catch {
                                Write-Warning "Failed to get message trace by recipient for ${upn}: $($_.Exception.Message)"
                            }
                        } else {
                            # Legacy Get-MessageTrace - filter by sender
                            try {
                                $batch = Get-MessageTrace -StartDate $winStart -EndDate $winEnd -SenderAddress $upn -ErrorAction Stop
                                if ($batch) {
                                    $batchArray = @($batch)
                                    foreach ($item in $batchArray) {
                                        if ($item) { [void]$results.Add($item) }
                                    }
                                }
                            } catch {
                                Write-Warning "Failed to get message trace by sender for ${upn}: $($_.Exception.Message)"
                            }
                            
                            # Filter by recipient
                            try {
                                $batch = Get-MessageTrace -StartDate $winStart -EndDate $winEnd -RecipientAddress $upn -ErrorAction Stop
                                if ($batch) {
                                    $batchArray = @($batch)
                                    foreach ($item in $batchArray) {
                                        if ($item) { [void]$results.Add($item) }
                                    }
                                }
                            } catch {
                                Write-Warning "Failed to get message trace by recipient for ${upn}: $($_.Exception.Message)"
                            }
                        }
                    } catch {
                        Write-Warning "Failed to get message trace for ${upn}: $($_.Exception.Message)"
                    }
                }
            }
            
            # Remove duplicates (same message might appear as both sender and recipient)
            # Use MessageId if available, otherwise use a combination of properties
            $uniqueResults = @()
            $seenIds = @{}
            foreach ($item in $results) {
                $uniqueKey = $null
                if ($item.MessageId) {
                    $uniqueKey = $item.MessageId
                } elseif ($item.MessageID) {
                    $uniqueKey = $item.MessageID
                } else {
                    # Fallback: use combination of properties
                    $uniqueKey = "$($item.SenderAddress)_$($item.RecipientAddress)_$($item.Subject)_$($item.MessageTraceId)"
                }
                
                if ($uniqueKey -and -not $seenIds.ContainsKey($uniqueKey)) {
                    $seenIds[$uniqueKey] = $true
                    $uniqueResults += $item
                }
            }
            
            return [System.Collections.ArrayList]$uniqueResults
        } else {
            # No selection - get all message traces
            # Chunk by day to avoid server-side caps; try paged in each window
            for ($d = 0; $d -lt 10; $d++) {
                $winStart = $start.AddDays($d)
                $winEnd   = $winStart.AddDays(1)

                try {
                    if ($hasV2) {
                        # Seek-based pagination using StartingRecipientAddress and ResultSize
                        $startRecipient = $null
                        $iterations = 0
                        do {
                            $params = @{ StartDate = $winStart; EndDate = $winEnd; ErrorAction = 'Stop' }
                            $params.ResultSize = 1000
                            if ($startRecipient) { $params.StartingRecipientAddress = $startRecipient }
                            $chunk = Get-MessageTraceV2 @params
                            if ($chunk) {
                                # Avoid duplicate loops when StartingRecipientAddress is inclusive
                                if ($startRecipient) {
                                    $filtered = $chunk | Where-Object { $_.RecipientAddress -gt $startRecipient }
                                } else {
                                    $filtered = $chunk
                                }
                                if ($filtered) { [void]$results.AddRange($filtered) }

                                $prev = $startRecipient
                                $last = $chunk[-1]
                                $startRecipient = $last.RecipientAddress
                                if (-not $startRecipient -or ($prev -and $startRecipient -le $prev)) { break }
                            } else {
                                $startRecipient = $null
                            }
                            $iterations++
                        } while ($chunk -and $chunk.Count -eq 1000 -and $startRecipient -and $iterations -lt 500)
                    } else {
                        $batch = Get-MessageTrace -StartDate $winStart -EndDate $winEnd -ErrorAction Stop
                        if ($batch) { [void]$results.AddRange($batch) }
                    }
                } catch {}
            }
        }

        return [System.Collections.ArrayList]$results
    } catch {
        Write-Error "Failed to collect message trace: $($_.Exception.Message)"
        return @()
    }
}

function Get-ExchangeInboxRules {
    param(
        [Parameter(Mandatory=$false)]
        [array]$SelectedUsers = @()
    )
    
    try {
        Write-Host "Exporting inbox rules..." -ForegroundColor Yellow

        $mailboxes = @()
        
        # If SelectedUsers provided, only query those mailboxes (server-side filtering)
        if ($SelectedUsers -and $SelectedUsers.Count -gt 0) {
            foreach ($user in $SelectedUsers) {
                $upn = if ($user -is [string]) { $user } elseif ($user.UserPrincipalName) { $user.UserPrincipalName } else { continue }
                try {
                    $mbx = Get-Mailbox -Identity $upn -ErrorAction Stop
                    if ($mbx) { $mailboxes += $mbx }
                } catch {
                    Write-Warning "Mailbox not found for ${upn}: $($_.Exception.Message)"
                }
            }
        } else {
            # No selection - get all mailboxes
            try {
                $mailboxes = Get-Mailbox -ResultSize Unlimited -RecipientTypeDetails UserMailbox,SharedMailbox -ErrorAction Stop
            } catch {
                # Fallback narrower call if needed
                $mailboxes = Get-Mailbox -ResultSize 2000 -ErrorAction Stop
            }
        }

        $allRules = New-Object System.Collections.Generic.List[object]
        foreach ($mbx in $mailboxes) {
            $upn = if ($mbx.UserPrincipalName) { $mbx.UserPrincipalName } else { $mbx.PrimarySmtpAddress }
            try {
                # Try to get all rules including hidden/system-managed ones
                # Some rules like "Junk E-Mail Rule" may be hidden or system-managed
                $rules = @()
                try {
                    # First try with IncludeHidden parameter if it exists (Exchange Online)
                    $rules = Get-InboxRule -Mailbox $upn -IncludeHidden -ErrorAction Stop
                } catch {
                    # If IncludeHidden doesn't work, try without it (fallback)
                    try {
                        $rules = Get-InboxRule -Mailbox $upn -ErrorAction Stop
                    } catch {
                        Write-Warning "Get-InboxRule failed for ${upn}: $($_.Exception.Message)"
                        continue
                    }
                }
                
                foreach ($r in $rules) {
                    # Check if rule is hidden/system-managed
                    $isHidden = $false
                    if ($r.PSObject.Properties.Name -contains 'IsHidden') {
                        $isHidden = $r.IsHidden
                    } elseif ($r.PSObject.Properties.Name -contains 'Hidden') {
                        $isHidden = $r.Hidden
                    } elseif ($r.PSObject.Properties.Name -contains 'SystemManaged') {
                        $isHidden = $r.SystemManaged
                    }
                    
                    # Check if rule name indicates it's a system rule (like "Junk E-Mail Rule")
                    $isSystemRule = $false
                    if ($r.Name -match '^(Junk E-Mail Rule|System|Microsoft|Outlook|Default)') {
                        $isSystemRule = $true
                    }
                    
                    $obj = [pscustomobject]@{
                        MailboxOwner        = $upn
                        Name                = $r.Name
                        Enabled             = $r.Enabled
                        Priority            = $r.Priority
                        FromAddressContains = ($r.FromAddressContainsWords -join ';')
                        SubjectContains     = ($r.SubjectContainsWords -join ';')
                        SentTo              = ($r.SentTo -join ';')
                        RedirectTo          = ($r.RedirectTo -join ';')
                        ForwardTo           = ($r.ForwardTo -join ';')
                        ForwardAsAttachment = ($r.ForwardAsAttachmentTo -join ';')
                        DeleteMessage       = $r.DeleteMessage
                        StopProcessing      = $r.StopProcessingRules
                        IsHidden            = $isHidden
                        IsSystemManaged     = $isSystemRule
                        Description         = ($r.Description -join ' ')
                    }
                    [void]$allRules.Add($obj)
                }
            } catch {
                Write-Warning "Get-InboxRule failed for ${upn}: $($_.Exception.Message)"
            }
        }

        return [System.Collections.ArrayList]$allRules
    } catch {
        Write-Error "Failed to export inbox rules: $($_.Exception.Message)"
        return @()
    }
}

function Get-ExchangeTransportRules {
    try {
        Write-Host "Exporting transport (mail flow) rules..." -ForegroundColor Yellow
        $rules = @()
        try { $rules = Get-TransportRule -ResultSize Unlimited -ErrorAction Stop } catch { $rules = Get-TransportRule -ErrorAction Stop }

        function Convert-ShortJson($obj) { try { return ($obj | ConvertTo-Json -Depth 12 -Compress) } catch { return "" } }

        $results = New-Object System.Collections.Generic.List[object]
        foreach ($r in $rules) {
            $results.Add([pscustomobject]@{
                Name               = $r.Name
                Priority           = $r.Priority
                State              = $r.State
                Mode               = $r.Mode
                Comments           = $r.Comments
                RuleVersion        = $r.RuleVersion
                ActivationDate     = $r.ActivationDate
                ExpiryDate         = $r.ExpiryDate
                ConditionsSummary  = (Convert-ShortJson $r.Conditions)
                ExceptionsSummary  = (Convert-ShortJson $r.Exceptions)
                ActionsSummary     = (Convert-ShortJson $r.Actions)
                ImmutableId        = $r.ImmutableId
                Guid               = $r.Guid
                DlpPolicy          = $r.DlpPolicy
            }) | Out-Null
        }
        return [System.Collections.ArrayList]$results
    } catch {
        Write-Error "Failed to export transport rules: $($_.Exception.Message)"; return @()
    }
}

function Get-ExchangeInboundConnectors {
    try {
        Write-Host "Exporting inbound connectors..." -ForegroundColor Yellow
        $conns = @()
        try {
            $params = @{ ErrorAction = 'Stop'; WarningAction = 'SilentlyContinue' }
            $gc = Get-Command Get-InboundConnector -ErrorAction SilentlyContinue
            if ($gc -and $gc.Parameters.ContainsKey('IncludeTestModeConnectors')) { $params.IncludeTestModeConnectors = $true }
            $conns = Get-InboundConnector @params
        } catch { $conns = @() }
        $results = New-Object System.Collections.Generic.List[object]
        foreach ($c in $conns) {
            $results.Add([pscustomobject]@{
                Name                          = $c.Name
                ConnectorType                 = $c.ConnectorType
                Enabled                       = $c.Enabled
                SenderDomains                 = ($c.SenderDomains -join ';')
                SenderIPAddresses             = ($c.SenderIPAddresses -join ';')
                RestrictDomainsToCertificate  = $c.RestrictDomainsToCertificate
                RestrictDomainsToIPAddresses  = $c.RestrictDomainsToIPAddresses
                TlsSenderCertificateName      = $c.TlsSenderCertificateName
                RequireTls                    = $c.RequireTls
                CloudServicesMailEnabled      = $c.CloudServicesMailEnabled
                Comment                       = $c.Comment
                Identity                      = $c.Identity
                Guid                           = $c.Guid
                TestMode                      = $(if ($c.PSObject.Properties['TestMode']) { $c.TestMode } elseif ($c.PSObject.Properties['IsTestMode']) { $c.IsTestMode } else { $null })
            }) | Out-Null
        }
        return [System.Collections.ArrayList]$results
    } catch {
        Write-Error "Failed to export inbound connectors: $($_.Exception.Message)"; return @()
    }
}

function Get-ExchangeOutboundConnectors {
    try {
        Write-Host "Exporting outbound connectors..." -ForegroundColor Yellow
        $conns = @()
        try {
            $params = @{ ErrorAction = 'Stop'; WarningAction = 'SilentlyContinue' }
            $gc = Get-Command Get-OutboundConnector -ErrorAction SilentlyContinue
            if ($gc -and $gc.Parameters.ContainsKey('IncludeTestModeConnectors')) { $params.IncludeTestModeConnectors = $true }
            $conns = Get-OutboundConnector @params
        } catch { $conns = @() }
        $results = New-Object System.Collections.Generic.List[object]
        foreach ($c in $conns) {
            $results.Add([pscustomobject]@{
                Name                     = $c.Name
                ConnectorType            = $c.ConnectorType
                Enabled                  = $c.Enabled
                SmartHosts               = ($c.SmartHosts -join ';')
                RecipientDomains         = ($c.RecipientDomains -join ';')
                UseMXRecord              = $c.UseMXRecord
                TlsSettings              = $c.TlsSettings
                TlsDomain                = $c.TlsDomain
                CloudServicesMailEnabled = $c.CloudServicesMailEnabled
                Comment                  = $c.Comment
                Identity                 = $c.Identity
                Guid                      = $c.Guid
                TestMode                 = $(if ($c.PSObject.Properties['TestMode']) { $c.TestMode } elseif ($c.PSObject.Properties['IsTestMode']) { $c.IsTestMode } else { $null })
            }) | Out-Null
        }
        return [System.Collections.ArrayList]$results
    } catch {
        Write-Error "Failed to export outbound connectors: $($_.Exception.Message)"; return @()
    }
}

function Get-GraphAuditLogs {
    param(
        [int]$DaysBack = 10,
        [Parameter(Mandatory=$false)]
        [array]$SelectedUsers = @()
    )

    try {
        Write-Host "Collecting audit logs..." -ForegroundColor Yellow
        # Ensure identity modules are available
        if (-not (Get-Command Get-MgAuditLogDirectoryAudit -ErrorAction SilentlyContinue)) {
            Import-Module Microsoft.Graph.Reports -ErrorAction SilentlyContinue | Out-Null
            Import-Module Microsoft.Graph.Authentication -ErrorAction SilentlyContinue | Out-Null
        }

        $startUtc = (Get-Date).ToUniversalTime().AddDays(-[Math]::Max(1,$DaysBack))
        $startIso = $startUtc.ToString("s") + "Z"

        $raw = New-Object System.Collections.Generic.List[object]
        
        # If SelectedUsers provided, filter server-side by target user IDs
        if ($SelectedUsers -and $SelectedUsers.Count -gt 0) {
            # Get user IDs for selected users (server-side filtering)
            $userIds = @()
            $userIdToUpn = @{}  # Map user IDs back to UPNs for better error messages
            foreach ($user in $SelectedUsers) {
                $upn = if ($user -is [string]) { $user } elseif ($user.UserPrincipalName) { $user.UserPrincipalName } else { continue }
                try {
                    Write-Host "  Looking up user ID for: $upn" -ForegroundColor Gray
                    $mgUser = Get-MgUser -UserId $upn -Property Id -ErrorAction Stop
                    if ($mgUser -and $mgUser.Id) {
                        $userIds += $mgUser.Id
                        $userIdToUpn[$mgUser.Id] = $upn
                        Write-Host "  ✓ Found user ID $($mgUser.Id) for $upn" -ForegroundColor Gray
                    } else {
                        Write-Warning "User ID lookup returned null for ${upn}"
                    }
                } catch {
                    Write-Warning "Failed to get user ID for ${upn}: $($_.Exception.Message)"
                }
            }
            
            Write-Host "  Successfully resolved $($userIds.Count) of $($SelectedUsers.Count) user IDs" -ForegroundColor Gray
            
            # Query audit logs filtered by target user IDs (server-side filtering)
            if ($userIds.Count -gt 0) {
                foreach ($userId in $userIds) {
                    $upn = $userIdToUpn[$userId]
                    try {
                        Write-Host "  Querying audit logs for: $upn (ID: $userId)" -ForegroundColor Gray
                        # Filter by target resource ID (server-side)
                        $filter = "activityDateTime ge $startIso and targetResources/any(t:t/id eq '$userId')"
                        $page = Get-MgAuditLogDirectoryAudit -All -Filter $filter -ErrorAction Stop
                        if ($page) {
                            # Handle both single objects and collections
                            $pageArray = @($page)
                            $count = 0
                            foreach ($item in $pageArray) {
                                if ($item) {
                                    [void]$raw.Add($item)
                                    $count++
                                }
                            }
                            Write-Host "  ✓ Found $count audit log entries for $upn" -ForegroundColor Gray
                        } else {
                            Write-Host "  ℹ No audit log entries found for $upn (this is normal if no activity)" -ForegroundColor Gray
                        }
                    } catch {
                        Write-Warning "Failed to get audit logs for $upn (ID: ${userId}): $($_.Exception.Message)"
                        # Don't silently fail - log the error details
                        Write-Host "  Error details: $($_.Exception.GetType().FullName)" -ForegroundColor Yellow
                        if ($_.Exception.InnerException) {
                            Write-Host "  Inner exception: $($_.Exception.InnerException.Message)" -ForegroundColor Yellow
                        }
                    }
                }
            } else {
                Write-Warning "No user IDs were successfully resolved. Cannot query audit logs."
            }
        } else {
            # No selection - get all audit logs
            $page = Get-MgAuditLogDirectoryAudit -All -Filter "activityDateTime ge $startIso" -ErrorAction Stop
            if ($page) {
                # Handle both single objects and collections
                $pageArray = @($page)
                foreach ($item in $pageArray) {
                    if ($item) {
                        [void]$raw.Add($item)
                    }
                }
            }
        }

        # Flatten for CSV detail richness
        $flattened = New-Object System.Collections.Generic.List[object]

        foreach ($r in $raw) {
            try {
                $userObj  = $r.InitiatedBy.User
                $appObj   = $r.InitiatedBy.App
                $ipAddr   = $null
                if ($userObj -and $userObj.IpAddress) { $ipAddr = $userObj.IpAddress }

                $targets = @()
                if ($r.TargetResources) {
                    foreach ($t in $r.TargetResources) {
                        $tname = $t.DisplayName
                        $tid   = $t.Id
                        $ttype = $t.Type
                        $targets += ("{0} ({1}, {2})" -f $tname,$tid,$ttype)
                    }
                }

                $modProps = @()
                if ($r.TargetResources -and $r.TargetResources[0] -and $r.TargetResources[0].ModifiedProperties) {
                    foreach ($p in $r.TargetResources[0].ModifiedProperties) {
                        $pname = $p.DisplayName
                        $oldV  = $p.OldValue
                        $newV  = $p.NewValue
                        $modProps += ("{0}: '{1}' → '{2}'" -f $pname,$oldV,$newV)
                    }
                }

                $details = @()
                if ($r.AdditionalDetails) {
                    foreach ($d in $r.AdditionalDetails) {
                        $details += ("{0}={1}" -f $d.Key, $d.Value)
                    }
                }

                $flattened.Add([pscustomobject]@{
                    ActivityDateTime         = $r.ActivityDateTime
                    ActivityDisplayName      = $r.ActivityDisplayName
                    Category                 = $r.Category
                    CorrelationId            = $r.CorrelationId
                    Result                   = $r.Result
                    ResultReason             = $r.ResultReason
                    LoggedByService          = $r.LoggedByService
                    IPAddress                = $ipAddr
                    InitiatedByUserId        = if ($userObj) { $userObj.Id } else { $null }
                    InitiatedByUPN           = if ($userObj) { $userObj.UserPrincipalName } else { $null }
                    InitiatedByUserDisplay   = if ($userObj) { $userObj.DisplayName } else { $null }
                    InitiatedByAppId         = if ($appObj) { $appObj.ServicePrincipalId } else { $null }
                    InitiatedByAppDisplay    = if ($appObj) { $appObj.DisplayName } else { $null }
                    TargetResources          = ($targets -join '; ')
                    ModifiedProperties       = ($modProps -join '; ')
                    AdditionalDetails        = ($details -join '; ')
                    RawId                    = $r.Id
                }) | Out-Null
            } catch {
                # If flattening fails for a record, fall back to a minimal projection
                $flattened.Add([pscustomobject]@{
                    ActivityDateTime    = $r.ActivityDateTime
                    ActivityDisplayName = $r.ActivityDisplayName
                    Category            = $r.Category
                    Result              = $r.Result
                    RawId               = $r.Id
                }) | Out-Null
            }
        }

        Write-Host "  Total audit log entries collected: $($flattened.Count)" -ForegroundColor Gray
        
        return [System.Collections.ArrayList]$flattened
    } catch {
        Write-Error "Failed to collect audit logs: $($_.Exception.Message)"
        return @()
    }
}

function Get-GraphSignInLogs {
    param(
        [Parameter(Mandatory=$false)]
        [int]$DaysBack = 7,
        [Parameter(Mandatory=$false)]
        [array]$SelectedUsers = @()
    )
    
    try {
        Write-Host "Collecting sign-in logs (last $DaysBack days)..." -ForegroundColor Yellow
        
        # Check if Microsoft Graph is connected
        $context = Get-MgContext -ErrorAction SilentlyContinue
        if (-not $context) {
            Write-Warning "Microsoft Graph not connected. Cannot collect sign-in logs."
            return @()
        }
        
        # Free tenants are limited to 7 days, Premium tenants can go up to 30 days
        if ($DaysBack -gt 7) {
            Write-Host "  Note: Retrieving more than 7 days requires Azure AD Premium license." -ForegroundColor Cyan
        }
        
        $allLogs = New-Object System.Collections.ArrayList
        $startDate = (Get-Date).AddDays(-$DaysBack).ToUniversalTime()
        $startIso = $startDate.ToString("yyyy-MM-ddTHH:mm:ssZ")
        
        # Build filter for date range
        $filter = "createdDateTime ge $startIso"
        
        # If specific users are selected, filter by user IDs (per-user mode)
        # If no users selected, collect all sign-in logs (all-users mode)
        if ($SelectedUsers -and $SelectedUsers.Count -gt 0) {
            Write-Host "  Per-user mode: Filtering sign-in logs for $($SelectedUsers.Count) selected user(s)..." -ForegroundColor Cyan
            
            $userIds = @()
            foreach ($upn in $SelectedUsers) {
                try {
                    $user = Get-MgUser -UserId $upn -Property Id -ErrorAction Stop
                    if ($user -and $user.Id) {
                        $userIds += $user.Id
                    }
                } catch {
                    Write-Warning "  Could not resolve user ID for $upn : $($_.Exception.Message)"
                }
            }
            
            if ($userIds.Count -gt 0) {
                # Build filter with user IDs (OR condition) for server-side filtering
                $userIdFilters = $userIds | ForEach-Object { "userId eq '$_'" }
                $userFilter = "(" + ($userIdFilters -join " or ") + ")"
                $filter = "$filter and $userFilter"
                Write-Host "  Server-side filtering: Querying sign-in logs for $($userIds.Count) user ID(s)..." -ForegroundColor Cyan
            } else {
                Write-Warning "  No valid user IDs found for selected users. Falling back to all-users mode."
            }
        } else {
            Write-Host "  All-users mode: Collecting sign-in logs for ALL users in the organization..." -ForegroundColor Cyan
        }
        
        Write-Host "  Querying Microsoft Graph API for sign-in logs..." -ForegroundColor Cyan
        
        try {
            # Attempt to retrieve sign-in logs
            $signIns = Get-MgAuditLogSignIn -Filter $filter -All -ErrorAction Stop
            
            if ($signIns) {
                Write-Host "  Retrieved $($signIns.Count) sign-in log entries" -ForegroundColor Green
                
                # Flatten sign-in logs for easier export
                foreach ($signIn in $signIns) {
                    try {
                        $logEntry = [PSCustomObject]@{
                            CreatedDateTime = $signIn.CreatedDateTime
                            UserPrincipalName = if ($signIn.UserId) { 
                                try {
                                    $user = Get-MgUser -UserId $signIn.UserId -Property UserPrincipalName -ErrorAction SilentlyContinue
                                    if ($user) { $user.UserPrincipalName } else { $signIn.UserId }
                                } catch {
                                    $signIn.UserId
                                }
                            } else { "Unknown" }
                            UserId = $signIn.UserId
                            AppDisplayName = $signIn.AppDisplayName
                            ClientAppUsed = $signIn.ClientAppUsed
                            IPAddress = $signIn.IpAddress
                            Location = if ($signIn.Location) {
                                $locParts = @()
                                if ($signIn.Location.City) { $locParts += $signIn.Location.City }
                                if ($signIn.Location.State) { $locParts += $signIn.Location.State }
                                if ($signIn.Location.CountryOrRegion) { $locParts += $signIn.Location.CountryOrRegion }
                                if ($locParts.Count -gt 0) { $locParts -join ", " } else { "Unknown" }
                            } else { "Unknown" }
                            Status = if ($signIn.Status) {
                                if ($signIn.Status.AdditionalDetails) { $signIn.Status.AdditionalDetails } else { $signIn.Status.ErrorCode }
                            } else { "Unknown" }
                            RiskLevelAggregated = $signIn.RiskLevelAggregated
                            RiskLevelDuringSignIn = $signIn.RiskLevelDuringSignIn
                            RiskState = $signIn.RiskState
                            ConditionalAccessStatus = if ($signIn.ConditionalAccessStatus) { $signIn.ConditionalAccessStatus } else { "Not Applied" }
                            DeviceDetail = if ($signIn.DeviceDetail) {
                                $deviceParts = @()
                                if ($signIn.DeviceDetail.Browser) { $deviceParts += $signIn.DeviceDetail.Browser }
                                if ($signIn.DeviceDetail.OperatingSystem) { $deviceParts += $signIn.DeviceDetail.OperatingSystem }
                                if ($deviceParts.Count -gt 0) { $deviceParts -join " / " } else { "Unknown" }
                            } else { "Unknown" }
                            ResourceDisplayName = $signIn.ResourceDisplayName
                            ResourceId = $signIn.ResourceId
                        }
                        [void]$allLogs.Add($logEntry)
                    } catch {
                        Write-Warning "  Error processing sign-in log entry: $($_.Exception.Message)"
                    }
                }
            } else {
                Write-Host "  No sign-in logs found for the specified time range" -ForegroundColor Yellow
            }
        } catch {
            # Check for licensing/permission errors
            $errorMsg = $_.Exception.Message
            if ($errorMsg -like "*insufficient privileges*" -or $errorMsg -like "*permission*" -or $errorMsg -like "*access denied*" -or $errorMsg -like "*Forbidden*") {
                Write-Warning "Permission denied: Sign-in logs require 'AuditLog.Read.All' permission."
                throw "Permission denied - requires AuditLog.Read.All permission"
            } elseif ($errorMsg -like "*license*" -or $errorMsg -like "*subscription*" -or $errorMsg -like "*premium*" -or $errorMsg -like "*not available*") {
                Write-Warning "License required: Sign-in logs require Azure AD Premium P1 or P2 license. Free tenants are limited to 7 days."
                throw "License required - Azure AD Premium P1/P2 (free tenants limited to 7 days)"
            } else {
                Write-Error "Failed to retrieve sign-in logs: $errorMsg"
                throw
            }
        }
        
        Write-Host "  Total sign-in log entries collected: $($allLogs.Count)" -ForegroundColor Gray
        
        return [System.Collections.ArrayList]$allLogs
    } catch {
        Write-Error "Failed to collect sign-in logs: $($_.Exception.Message)"
        return @()
    }
}

function Get-MailboxForwardingAndDelegation {
    param(
        [Parameter(Mandatory=$false)]
        [array]$SelectedUsers = @()
    )
    
    try {
        Write-Host "Collecting mailbox forwarding and delegation settings..." -ForegroundColor Yellow

        $mailboxes = @()
        $selectedUserSet = @{}  # For quick lookup of selected users
        
        # If SelectedUsers provided, query mailboxes owned by selected users AND all mailboxes to check for delegates/forwarding
        if ($SelectedUsers -and $SelectedUsers.Count -gt 0) {
            # Build set of selected user UPNs for quick lookup
            foreach ($user in $SelectedUsers) {
                $upn = if ($user -is [string]) { $user } elseif ($user.UserPrincipalName) { $user.UserPrincipalName } else { continue }
                $selectedUserSet[$upn.ToLower()] = $upn
            }
            
            Write-Host "  User filtering enabled: Checking mailboxes owned by selected users AND all mailboxes for delegates/forwarding..." -ForegroundColor Cyan
            
            # First, get mailboxes owned by selected users
            foreach ($user in $SelectedUsers) {
                $upn = if ($user -is [string]) { $user } elseif ($user.UserPrincipalName) { $user.UserPrincipalName } else { continue }
                try {
                    $mbx = Get-Mailbox -Identity $upn -ErrorAction Stop
                    if ($mbx) { $mailboxes += $mbx }
                } catch {
                    Write-Warning "Mailbox not found for ${upn}: $($_.Exception.Message)"
                }
            }
            
            # Also get ALL mailboxes to check for delegates/forwarding that match selected users
            try {
                $allMailboxes = Get-Mailbox -ResultSize Unlimited -RecipientTypeDetails UserMailbox,SharedMailbox -ErrorAction Stop
                foreach ($mbx in $allMailboxes) {
                    $mbxUpn = if ($mbx.UserPrincipalName) { $mbx.UserPrincipalName } else { $mbx.PrimarySmtpAddress }
                    # Skip if already added (owned by selected user)
                    $alreadyAdded = $false
                    foreach ($existingMbx in $mailboxes) {
                        $existingUpn = if ($existingMbx.UserPrincipalName) { $existingMbx.UserPrincipalName } else { $existingMbx.PrimarySmtpAddress }
                        if ($existingUpn -eq $mbxUpn) {
                            $alreadyAdded = $true
                            break
                        }
                    }
                    if ($alreadyAdded) {
                        continue
                    }
                    
                    # Check if this mailbox has forwarding or delegates matching selected users
                    $hasRelevantForwarding = $false
                    $hasRelevantDelegates = $false
                    
                    # Check forwarding addresses
                    if ($mbx.ForwardingAddress) {
                        $forwardingStr = $mbx.ForwardingAddress.ToString().ToLower()
                        foreach ($selectedUpn in $selectedUserSet.Values) {
                            if ($forwardingStr -like "*$($selectedUpn.ToLower())*") {
                                $hasRelevantForwarding = $true
                                break
                            }
                        }
                    }
                    if ($mbx.ForwardingSmtpAddress) {
                        $forwardingStr = $mbx.ForwardingSmtpAddress.ToLower()
                        foreach ($selectedUpn in $selectedUserSet.Values) {
                            if ($forwardingStr -like "*$($selectedUpn.ToLower())*") {
                                $hasRelevantForwarding = $true
                                break
                            }
                        }
                    }
                    
                    # Check delegates (permissions)
                    try {
                        $permissions = Get-MailboxPermission -Identity $mbxUpn -ErrorAction SilentlyContinue |
                                       Where-Object { $_.User -notlike "*NT AUTHORITY*" -and $_.User -notlike "*S-1-*" -and $_.IsInherited -eq $false }
                        
                        foreach ($perm in $permissions) {
                            $permUser = $perm.User.ToString().ToLower()
                            foreach ($selectedUpn in $selectedUserSet.Values) {
                                if ($permUser -like "*$($selectedUpn.ToLower())*") {
                                    $hasRelevantDelegates = $true
                                    break
                                }
                            }
                            if ($hasRelevantDelegates) { break }
                        }
                    } catch {}
                    
                    # Check Send-On-Behalf
                    try {
                        if ($mbx.GrantSendOnBehalfTo -and $mbx.GrantSendOnBehalfTo.Count -gt 0) {
                            foreach ($delegate in $mbx.GrantSendOnBehalfTo) {
                                $delegateStr = $delegate.ToString().ToLower()
                                foreach ($selectedUpn in $selectedUserSet.Values) {
                                    if ($delegateStr -like "*$($selectedUpn.ToLower())*") {
                                        $hasRelevantDelegates = $true
                                        break
                                    }
                                }
                                if ($hasRelevantDelegates) { break }
                            }
                        }
                    } catch {}
                    
                    # Add mailbox if it has relevant forwarding or delegates
                    if ($hasRelevantForwarding -or $hasRelevantDelegates) {
                        $mailboxes += $mbx
                    }
                }
            } catch {
                Write-Warning "Could not retrieve all mailboxes for delegate/forwarding check: $($_.Exception.Message)"
            }
        } else {
            # No selection - get all mailboxes
            try {
                $mailboxes = Get-Mailbox -ResultSize Unlimited -RecipientTypeDetails UserMailbox,SharedMailbox -ErrorAction Stop
            } catch {
                # Fallback narrower call if needed
                $mailboxes = Get-Mailbox -ResultSize 2000 -ErrorAction Stop
            }
        }

        $results = New-Object System.Collections.Generic.List[object]

        foreach ($mbx in $mailboxes) {
            $upn = if ($mbx.UserPrincipalName) { $mbx.UserPrincipalName } else { $mbx.PrimarySmtpAddress }

            try {
                # Get mailbox-level forwarding settings
                $forwardingAddress = $mbx.ForwardingAddress
                $forwardingSmtpAddress = $mbx.ForwardingSmtpAddress
                $deliverToMailboxAndForward = $mbx.DeliverToMailboxAndForward

                # Get delegation/permissions
                $fullAccessUsers = @()
                $sendAsUsers = @()
                $sendOnBehalfUsers = @()

                try {
                    $permissions = Get-MailboxPermission -Identity $upn -ErrorAction SilentlyContinue |
                                   Where-Object { $_.User -notlike "*NT AUTHORITY*" -and $_.User -notlike "*S-1-*" -and $_.IsInherited -eq $false }

                    $fullAccessUsers = $permissions | Where-Object { $_.AccessRights -contains "FullAccess" } |
                                      Select-Object -ExpandProperty User | ForEach-Object { $_.ToString() }

                    $sendAsUsers = $permissions | Where-Object { $_.AccessRights -contains "SendAs" } |
                                  Select-Object -ExpandProperty User | ForEach-Object { $_.ToString() }
                } catch {}

                # Get Send-On-Behalf
                try {
                    if ($mbx.GrantSendOnBehalfTo -and $mbx.GrantSendOnBehalfTo.Count -gt 0) {
                        $sendOnBehalfUsers = $mbx.GrantSendOnBehalfTo | ForEach-Object { $_.ToString() }
                    }
                } catch {}

                $obj = [pscustomobject]@{
                    UserPrincipalName           = $upn
                    DisplayName                 = $mbx.DisplayName
                    RecipientType               = $mbx.RecipientTypeDetails
                    ForwardingAddress           = if ($forwardingAddress) { $forwardingAddress.ToString() } else { $null }
                    ForwardingSmtpAddress       = $forwardingSmtpAddress
                    DeliverToMailboxAndForward  = $deliverToMailboxAndForward
                    FullAccessUsers             = ($fullAccessUsers -join '; ')
                    SendAsUsers                 = ($sendAsUsers -join '; ')
                    SendOnBehalfUsers           = ($sendOnBehalfUsers -join '; ')
                }
                [void]$results.Add($obj)

            } catch {
                Write-Warning "Failed to process mailbox ${upn}: $($_.Exception.Message)"
            }
        }

        return [System.Collections.ArrayList]$results
    } catch {
        Write-Error "Failed to collect mailbox forwarding and delegation: $($_.Exception.Message)"
        return @()
    }
}

function Get-MailFlowConnectors {
    try {
        Write-Host "Collecting mail flow connectors..." -ForegroundColor Yellow

        $results = New-Object System.Collections.Generic.List[object]

        # Get inbound connectors
        $inboundConns = @()
        try {
            $params = @{ ErrorAction = 'Stop'; WarningAction = 'SilentlyContinue' }
            $gc = Get-Command Get-InboundConnector -ErrorAction SilentlyContinue
            if ($gc -and $gc.Parameters.ContainsKey('IncludeTestModeConnectors')) { $params.IncludeTestModeConnectors = $true }
            $inboundConns = Get-InboundConnector @params
        } catch { $inboundConns = @() }

        foreach ($c in $inboundConns) {
            $results.Add([pscustomobject]@{
                Direction                     = 'Inbound'
                Name                          = $c.Name
                ConnectorType                 = $c.ConnectorType
                Enabled                       = $c.Enabled
                SenderDomains                 = ($c.SenderDomains -join ';')
                SenderIPAddresses             = ($c.SenderIPAddresses -join ';')
                RecipientDomains              = $null
                SmartHosts                    = $null
                RestrictDomainsToCertificate  = $c.RestrictDomainsToCertificate
                RestrictDomainsToIPAddresses  = $c.RestrictDomainsToIPAddresses
                TlsSenderCertificateName      = $c.TlsSenderCertificateName
                TlsSettings                   = $null
                TlsDomain                     = $null
                RequireTls                    = $c.RequireTls
                UseMXRecord                   = $null
                CloudServicesMailEnabled      = $c.CloudServicesMailEnabled
                Comment                       = $c.Comment
                Identity                      = $c.Identity
                Guid                          = $c.Guid
                TestMode                      = $(if ($c.PSObject.Properties['TestMode']) { $c.TestMode } elseif ($c.PSObject.Properties['IsTestMode']) { $c.IsTestMode } else { $null })
            }) | Out-Null
        }

        # Get outbound connectors
        $outboundConns = @()
        try {
            $params = @{ ErrorAction = 'Stop'; WarningAction = 'SilentlyContinue' }
            $gc = Get-Command Get-OutboundConnector -ErrorAction SilentlyContinue
            if ($gc -and $gc.Parameters.ContainsKey('IncludeTestModeConnectors')) { $params.IncludeTestModeConnectors = $true }
            $outboundConns = Get-OutboundConnector @params
        } catch { $outboundConns = @() }

        foreach ($c in $outboundConns) {
            $results.Add([pscustomobject]@{
                Direction                     = 'Outbound'
                Name                          = $c.Name
                ConnectorType                 = $c.ConnectorType
                Enabled                       = $c.Enabled
                SenderDomains                 = $null
                SenderIPAddresses             = $null
                RecipientDomains              = ($c.RecipientDomains -join ';')
                SmartHosts                    = ($c.SmartHosts -join ';')
                RestrictDomainsToCertificate  = $null
                RestrictDomainsToIPAddresses  = $null
                TlsSenderCertificateName      = $null
                TlsSettings                   = $c.TlsSettings
                TlsDomain                     = $c.TlsDomain
                RequireTls                    = $null
                UseMXRecord                   = $c.UseMXRecord
                CloudServicesMailEnabled      = $c.CloudServicesMailEnabled
                Comment                       = $c.Comment
                Identity                      = $c.Identity
                Guid                          = $c.Guid
                TestMode                      = $(if ($c.PSObject.Properties['TestMode']) { $c.TestMode } elseif ($c.PSObject.Properties['IsTestMode']) { $c.IsTestMode } else { $null })
            }) | Out-Null
        }

        return [System.Collections.ArrayList]$results
    } catch {
        Write-Error "Failed to collect mail flow connectors: $($_.Exception.Message)"
        return @()
    }
}

# Portal-like export fallback using Entra Sign-in Logs export API without AAD Premium
function Export-EntraPortalSignInCsv {
    param(
        [Parameter(Mandatory=$true)][datetime]$StartUtc,
        [Parameter(Mandatory=$true)][datetime]$EndUtc,
        [Parameter(Mandatory=$true)][string]$OutputCsv
    )

    try {
        # This uses the public portal CSV endpoint (same data the portal downloads), authenticated with the current Graph token.
        # Note: Availability and schema may vary. This is a best-effort fallback when AuditLog.Read.All is blocked by licensing.

        # Acquire raw bearer token from current context
        $ctx = Get-MgContext -ErrorAction Stop
        $token = $null
        try { $token = (Get-MgContext).AccessToken } catch {}
        if (-not $token) {
            # Fallback to MSAL token provider inside Graph SDK
            $token = (Get-MgProfile -ErrorAction SilentlyContinue) | Out-Null
        }

        $s = $StartUtc.ToString('yyyy-MM-ddTHH:mm:ssZ')
        $e = $EndUtc.ToString('yyyy-MM-ddTHH:mm:ssZ')

        # Known portal CSV route (subject to change by Microsoft). We pass time range and request CSV.
        $csvUri = "https://graph.microsoft.com/v1.0/auditLogs/signIns?`$filter=createdDateTime ge $s and createdDateTime lt $e&`$count=true"
        $headers = @{ Accept = 'text/csv'; ConsistencyLevel = 'eventual' }

        $resp = Invoke-MgGraphRequest -Uri $csvUri -Method GET -Headers $headers -OutputFilePath $OutputCsv -ErrorAction SilentlyContinue
        if (Test-Path $OutputCsv) { return $true }
        return $false
    } catch {
        Write-Warning "Portal-like CSV export failed: $($_.Exception.Message)"
        return $false
    }
}

function New-AISecurityInvestigationPrompt {
    param([Parameter(Mandatory=$true)]$Report)

    # Calculate data counts outside the here-string to avoid parsing issues
    $messageTraceCount = if($Report.MessageTrace){$Report.MessageTrace.Count}else{0}
    $inboxRulesCount = if($Report.InboxRules){$Report.InboxRules.Count}else{0}
    $transportRulesCount = if($Report.TransportRules){$Report.TransportRules.Count}else{0}
    $inboundConnCount = if($Report.InboundConnectors){$Report.InboundConnectors.Count}else{0}
    $outboundConnCount = if($Report.OutboundConnectors){$Report.OutboundConnectors.Count}else{0}
    $auditLogsCount = if($Report.AuditLogs){$Report.AuditLogs.Count}else{0}
    $signinLogsCount = 0
    $caPoliciesCount = if($Report.ConditionalAccessPolicies){$Report.ConditionalAccessPolicies.Count}else{0}
    $appRegistrationsCount = if($Report.AppRegistrations){$Report.AppRegistrations.Count}else{0}

    $prompt = @"
# SECURITY INVESTIGATION AI PROMPT

## INVESTIGATOR INFORMATION
- **Investigator Name:** $($Report.Investigator)
- **Company:** $($Report.Company)
- **Investigation Date:** $($Report.Timestamp)
- **Analysis Period:** Last $($Report.DaysAnalyzed) days

## DATA SOURCES PROVIDED
- **Message Trace:** $messageTraceCount email records
- **Inbox Rules:** $inboxRulesCount rules across all mailboxes
- **Transport Rules (Mail Flow):** $transportRulesCount rules
- **Connectors:** $inboundConnCount inbound, $outboundConnCount outbound
- **Audit Logs:** $auditLogsCount directory audit events
- **MFA Coverage:** tenant-wide defaults/CA and per-user states
- **Conditional Access Policies:** $caPoliciesCount policies
- **App Registrations:** $appRegistrationsCount registered applications

## INVESTIGATION OBJECTIVES

### 1. EMAIL SECURITY ANALYSIS
Analyze the message trace data for:
- **Suspicious external email patterns** (unusual recipients, high volume to external domains)
- **Potential data exfiltration** (large attachments, sensitive content patterns)
- **Unauthorized forwarding** (rules forwarding to external addresses)
- **Email spoofing attempts** (mismatched sender/recipient patterns)

### 2. AUTHENTICATION POSTURE (NO SIGN-IN LOGS)
Assess MFA coverage and controls:
- **Security Defaults** status (on/off)
- **Conditional Access** policies requiring MFA
- **Per-user MFA** (enabled/disabled)
- **Coverage Gaps** (users without any MFA control)

### 3. INBOX RULE ANALYSIS
Investigate inbox rules for:
- **Hidden rules** (rules that are not visible to users)
- **External forwarding** (rules automatically forwarding emails to external domains)
- **Suspicious conditions** (rules triggered by specific keywords or senders)
- **Mass rule creation** (unusual number of rules created recently)

### 4. ADMINISTRATIVE ACTIVITY
Review audit logs for:
- **Unauthorized privilege changes** (role assignments, permission modifications)
- **Suspicious administrative actions** (mass user modifications, policy changes)
- **Account manipulation** (password resets, account unlocks, suspicious logins)

## DELIVERABLES REQUIRED

### 1. Executive Summary
Provide a clear, non-technical summary of findings for senior management including:
- Overall risk level (Critical/High/Medium/Low)
- Key findings and their business impact
- Immediate actions required
- Long-term recommendations

### 2. Technical Analysis Report
Include detailed technical findings with:
- Specific compromised accounts or systems
- Timeline of malicious activities
- Evidence chain linking related events
- Technical remediation steps

### 3. Incident Response Plan
Provide specific steps for:
- Containment of active threats
- Eradication of malicious elements
- Recovery of affected systems
- Prevention of future incidents

## ANALYSIS CRITERIA

### Risk Assessment
- **Critical:** Active data exfiltration, ransomware deployment, or system compromise
- **High:** Unauthorized access attempts, suspicious authentication patterns
- **Medium:** Policy violations, unusual but non-malicious behavior
- **Low:** Minor anomalies requiring monitoring

### Prioritization
1. **Immediate Response Required:** Active threats, data loss, system compromise
2. **Urgent Investigation:** Suspicious patterns requiring deeper analysis
3. **Monitoring Required:** Unusual but non-malicious activities
4. **Documentation Only:** Normal operational activities

## REPORTING FORMAT

Please structure your response as follows:

### EXECUTIVE SUMMARY
[3-5 paragraphs for non-technical audience]

### DETAILED FINDINGS
[Technical analysis with specific evidence]

### IMMEDIATE ACTIONS
[Specific steps to contain and remediate, including enabling MFA for uncovered users]

### LONG-TERM RECOMMENDATIONS
[Preventive measures and improvements]

### APPENDIX
[Raw data analysis, timelines, evidence details]

"@

    return $prompt
}

function New-TicketSecuritySummary {
    param([Parameter(Mandatory=$true)]$Report)

    # Calculate data counts outside the here-string to avoid parsing issues
    $messageTraceCount = if($Report.MessageTrace){$Report.MessageTrace.Count}else{0}
    $inboxRulesCount = if($Report.InboxRules){$Report.InboxRules.Count}else{0}
    $transportRulesCount = if($Report.TransportRules){$Report.TransportRules.Count}else{0}
    $inboundConnCount = if($Report.InboundConnectors){$Report.InboundConnectors.Count}else{0}
    $outboundConnCount = if($Report.OutboundConnectors){$Report.OutboundConnectors.Count}else{0}
    $auditLogsCount = if($Report.AuditLogs){$Report.AuditLogs.Count}else{0}
    $signinLogsCount = 0

    $message = @"
**URGENT: Security Investigation Required**

**Reported By:** $($Report.Investigator)
**Company:** $($Report.Company)
**Date:** $($Report.Timestamp)

---

## INCIDENT SUMMARY

A comprehensive security investigation has been completed for our Microsoft 365 environment. The analysis covered email communications, user authentication patterns, and administrative activities over the past $($Report.DaysAnalyzed) days.

### Data Sources Analyzed:
- **Email Communications:** $messageTraceCount messages tracked
- **User Rules:** $inboxRulesCount inbox rules examined
- **Mail Flow Rules:** $transportRulesCount transport rules examined
- **Connectors:** $inboundConnCount inbound, $outboundConnCount outbound
- **Security Logs:** $auditLogsCount audit events reviewed
- **MFA Coverage:** tenant defaults/CA/per-user evaluated

### Key Areas of Concern:

**Email Security:**
- Review of all incoming and outgoing email patterns
- Analysis of automated email forwarding rules
- Investigation of unusual external communications

**User Access & MFA:**
- MFA coverage and gaps across Security Defaults, CA, and Per-user
- Priority list of users without MFA coverage

**Administrative Changes:**
- Recent privilege modifications
- Account creation and modification activities
- Security policy changes

---

## IMMEDIATE ATTENTION REQUIRED

The investigation team has identified several areas requiring immediate attention. Please review the detailed findings and prioritize the following:

1. **Account Access Review** - Verify all recent authentication attempts
2. **Email Flow Analysis** - Examine external email communications
3. **Rule Assessment** - Review automated email processing rules
4. **Permission Audit** - Confirm all privilege changes are authorized

---

## NEXT STEPS

**For IT/Security Team:**
1. Review the detailed technical analysis report
2. Implement immediate containment measures if threats are active
3. Coordinate with affected department heads
4. Update security monitoring and alerting rules

**For Executive Leadership:**
1. Review the business impact assessment
2. Approve resource allocation for remediation
3. Communicate with stakeholders as appropriate
4. Support implementation of recommended security improvements

---

**Investigation Details:**
- **Analysis Period:** Last $($Report.DaysAnalyzed) days
- **Tools Used:** Exchange Online, Microsoft Graph, Entra ID
- **Report Generated:** $($Report.Timestamp)
- **Investigator:** $($Report.Investigator)

---

## Files Provided And How To Use Them

Location: $($Report.OutputFolder)

- MessageTrace.csv: Upload to your analysis workspace/LLM to identify unusual external flows and spikes.
- InboxRules.csv: Review for forwarding/hidden/suspicious rules; feed to LLM for triage.
- TransportRules.csv: Review for risky conditions/actions (auto-forwarding, allow lists, spoof bypass).
- InboundConnectors.csv / OutboundConnectors.csv: Validate trusted partners, smart hosts, TLS settings, and domain scopes.
- AuditLogs.csv: Examine administrative actions and policy changes.
- ConditionalAccessPolicies.csv: Review for malicious CA policies that bypass MFA, apply to all users/locations, or have suspicious exclusions. Focus on high-risk policies.
- AppRegistrations.csv: Review for malicious apps with high-privilege permissions, suspicious redirect URIs, unverified publishers, or user consent enabled. Focus on high-risk applications.
- MFAStatus.csv: Identify users not covered by any MFA control; prioritize remediation.
- UserSecurityGroups.csv: Validate privileged group/role membership (e.g., Global Administrator).

Important: Sign-in logs require Entra ID Premium for API access. Please export sign-in CSVs from the Entra portal (Sign-in logs → Download, last 7–30 days depending on tenant) and include alongside these files for full analysis.

*This automated security analysis helps identify potential security incidents and unusual patterns that may require further investigation by security professionals.*
"@

    return $message
}

function New-LLMInvestigationInstructions {
    param([Parameter(Mandatory=$true)]$Report)

    # Try to use settings-based generator, fallback to basic if Settings module not available
    try {
        $settingsPath = Join-Path $PSScriptRoot 'Settings.psm1'
        if (Test-Path $settingsPath) {
            Import-Module $settingsPath -Force -ErrorAction SilentlyContinue
            if (Get-Command New-AIReadme -ErrorAction SilentlyContinue) {
                $settings = Get-AppSettings
                Write-Host "New-LLMInvestigationInstructions: Loaded settings - MemberberryEnabled=$($settings.MemberberryEnabled), MemberberryPath='$($settings.MemberberryPath)'" -ForegroundColor Cyan
                # Override InvestigatorName and CompanyName from report if provided
                if ($Report.Investigator) { $settings.InvestigatorName = $Report.Investigator }
                if ($Report.Company) { $settings.CompanyName = $Report.Company }
                # Pass ticket data if available
                # Ensure TicketNumbers is an array
                $ticketNumbers = @()
                if ($Report.TicketNumbers) {
                    if ($Report.TicketNumbers -is [string]) {
                        $ticketNumbers = @($Report.TicketNumbers)
                    } elseif ($Report.TicketNumbers -is [array]) {
                        $ticketNumbers = $Report.TicketNumbers
                    } else {
                        $ticketNumbers = @($Report.TicketNumbers)
                    }
                }
                $ticketContent = if ($Report.TicketContent) { $Report.TicketContent } else { '' }
                Write-Host "New-LLMInvestigationInstructions: Passing TicketNumbers=$($ticketNumbers.Count) ($($ticketNumbers -join ', ')), TicketContent length=$($ticketContent.Length)" -ForegroundColor Gray
                $result = New-AIReadme -Settings $settings -TicketNumbers $ticketNumbers -TicketContent $ticketContent
                Write-Host "New-LLMInvestigationInstructions: AI readme generated (length: $($result.Length) chars)" -ForegroundColor Cyan
                # Check if result contains memberberry content (should start with "# MEMBERBERRY" or similar, not "Master Prompt")
                if ($result -match '^Master Prompt') {
                    Write-Warning "New-LLMInvestigationInstructions: WARNING - Generated readme appears to be using default template instead of memberberry content!"
                    Write-Host "  This suggests memberberry is not enabled or failed to load. Check settings: MemberberryEnabled=$($settings.MemberberryEnabled), MemberberryPath='$($settings.MemberberryPath)'" -ForegroundColor Yellow
                } elseif ($result -match 'MEMBERBERRY|# MEMBERBERRY') {
                    Write-Host "New-LLMInvestigationInstructions: ✓ Memberberry content detected in generated readme" -ForegroundColor Green
                }
                return $result
            }
        }
    } catch {
        Write-Warning "Could not load settings-based AI readme generator: $($_.Exception.Message)"
    }

    # Fallback to basic template if settings not available
    $investigator = if ($Report.Investigator) { $Report.Investigator } else { 'Security Administrator' }
    $company = if ($Report.Company) { $Report.Company } else { 'Organization' }

    $instructions = @"
Master Prompt - Generic Template (Copy and Save This)

Role & Objective You are a Security Engineer acting on behalf of $company. Your task is to analyze security alert tickets, cross-reference them with attached CSV logs/text files, and classify the event as True Positive, False Positive, or Authorized Activity.



You will then draft a non-technical, professional email response to the client contact.



I. Data Ingestion & Analysis Rules

1. Analyze the Ticket Context



Ticket Body: Extract the User, Timestamp (UTC), IP Address, and Alert Type.



Ticket Notes/Configs: Look for notes like "Remote Employees," "Office Key," or specific authorized devices which indicate authorized activity.



Contact Name: Extract the contact from the "Contact" field. Check the "Client Specific Nuances" section below for any naming overrides.



2. Verify with Logs (The "Evidence" Rule)



Crucial: Do not rely solely on the ticket description. You must find the corresponding event in the attached CSVs (SignInLogs, GraphAudit, etc.) to confirm the activity.



Time Zone: Convert all UTC timestamps to CST (Central Standard Time) for the email.



II. Classification Logic

A. Authorized Activity (White-Listed)

Internal Admin Accounts: Usernames like [admin], [service_account], or [rmm_account].



Verification: Check UserSecurityPosture.csv. If the Display Name matches your internal team (e.g., "Managed Services"), treat as Authorized.



Action: Classify as Authorized Activity (Administrative Maintenance).



Travel (Residential/Mobile): Logins from standard ISPs (Comcast, Charter, CenturyLink, Verizon, Brightspeed, AT&T, T-Mobile) in a different city/state.



Action: Classify as Authorized Activity (User Travel/Remote Work).



In-Flight Wi-Fi: IPs from Anuvu, Gogo, Viasat, Panasonic Avionics.



Action: Classify as Authorized Activity.



Service Principals: "MFA Disabled" alerts where the Actor is "Microsoft Graph Command Line Tools" or a known Admin.



Action: Classify as Authorized Activity (Maintenance Script).



B. False Positives (System Noise)

Endpoint Protection: Alerts for TrustedInstaller.exe, `$`$DeleteMe..., or files in \Windows\WinSxS\Temp\.



Action: Classify as False Positive (System Update/Cleanup).



C. True Positives (Compromise Indicators)

Inbox Rules:



Name consists only of non-alphanumeric characters (e.g., ., .., ,,, ).



Action moves mail to "RSS Feeds" or "Conversation History" folders.



Action: Classify as True Positive. Recommend immediate password reset & session revocation.



D. Suspicious (Requires Confirmation)

Hosting Providers: Logins from AWS, DigitalOcean, Linode (unless the user has a known hosted workflow).



Consumer VPNs: NordVPN, ProtonVPN, Private Internet Access.



Action: Draft email asking for confirmation.



III. Output Format

Subject: Security Alert: Ticket #[Ticket Number] - [Brief Subject]



Hi [Contact First Name],



[Opening: State the alert type and the user involved.]



[Verdict: Explicitly state: "We have classified this as [Category]."]



[Analysis:



Source: [ISP Name / Location] (IP: [IP Address])



Evidence: Explain why it is classified this way (e.g., "This is a standard residential ISP," or "The rule name '.' is a known indicator of compromise"). Cite the specific log file used (e.g., ``).]



[Action Taken/Required:



If Authorized/False Positive: "No further action is required. We have closed this ticket."



If Suspicious: "Please confirm if [User] is currently [Traveling/Using a VPN]."



If True Positive: "We recommend immediately resetting the password and revoking sessions."]



Best,



$investigator



Clarification Questions [Ask 2 questions here regarding tuning, specific client policies, or missing data.]
"@

    return $instructions
}

function New-SecurityInvestigationSummary {
    param([Parameter(Mandatory=$true)]$Report)

    # Calculate data counts outside the here-string to avoid parsing issues
    $messageTraceCount = if($Report.MessageTrace){$Report.MessageTrace.Count}else{0}
    $inboxRulesCount = if($Report.InboxRules){$Report.InboxRules.Count}else{0}
    $mailboxesAnalyzed = if($Report.InboxRules){
        ($Report.InboxRules | Select-Object -Property MailboxOwner -Unique).Count
    }else{0}
    $transportRulesCount = if($Report.TransportRules){$Report.TransportRules.Count}else{0}
    $inboundConnCount = if($Report.InboundConnectors){$Report.InboundConnectors.Count}else{0}
    $outboundConnCount = if($Report.OutboundConnectors){$Report.OutboundConnectors.Count}else{0}
    $auditLogsCount = if($Report.AuditLogs){$Report.AuditLogs.Count}else{0}
    $signinLogsCount = 0
    $usersWithActivity = 0
    $caPoliciesCount = if($Report.ConditionalAccessPolicies){$Report.ConditionalAccessPolicies.Count}else{0}
    $appRegistrationsCount = if($Report.AppRegistrations){$Report.AppRegistrations.Count}else{0}
    $highRiskCAPolicies = if($Report.ConditionalAccessPolicies){($Report.ConditionalAccessPolicies | Where-Object { $_.RiskLevel -eq "High" }).Count}else{0}
    $highRiskApps = if($Report.AppRegistrations){($Report.AppRegistrations | Where-Object { $_.RiskLevel -eq "High" }).Count}else{0}

    $summary = @"
# COMPREHENSIVE SECURITY INVESTIGATION REPORT

## Report Overview
**Generated:** $($Report.Timestamp)
**Investigator:** $($Report.Investigator)
**Organization:** $($Report.Company)
**Analysis Period:** Last $($Report.DaysAnalyzed) days

## Data Collection Summary

### Exchange Online Data
- **Message Trace Records:** $messageTraceCount
- **Inbox Rules Exported:** $inboxRulesCount
- **Mailboxes Analyzed:** $mailboxesAnalyzed
- **Transport Rules Exported:** $transportRulesCount
- **Connectors Exported:** $inboundConnCount inbound, $outboundConnCount outbound
- **Connection Status:** $($Report.ExchangeConnection)

### Microsoft Graph Data
- **Audit Log Events:** $auditLogsCount
- **Conditional Access Policies:** $caPoliciesCount policies ($highRiskCAPolicies high-risk)
- **App Registrations:** $appRegistrationsCount applications ($highRiskApps high-risk)
- **Connection Status:** $($Report.GraphConnection)

## Investigation Tools and Methods

### Email Security Analysis
- **Message Trace Review:** Analyzed all email sent/received patterns
- **Inbox Rule Audit:** Examined automated email processing rules
- **External Communication Patterns:** Identified unusual external email flows
- **Forwarding Rule Detection:** Flagged rules forwarding to external domains

### Authentication Analysis
- Replaced sign-in log analysis with MFA coverage and security posture review
- **Conditional Access Policy Review:** Analyzed CA policies for malicious configurations, MFA bypasses, and security gaps
- **App Registration Security:** Reviewed app registrations for high-privilege permissions, suspicious configurations, and potential threats

### Administrative Activity Review
- **Privilege Changes:** Monitored role assignments and permission modifications
- **Account Management:** Tracked account creation, modification, and deletion
- **Security Policy Changes:** Reviewed authentication and access policy updates
- **Audit Trail Analysis:** Examined all administrative actions with timestamps

## Key Findings and Recommendations

### Immediate Actions Required
1. **MFA Coverage Gaps:** Remediate users not covered by per-user MFA, Security Defaults, or Conditional Access
2. **High-Risk CA Policies:** Review and remediate $highRiskCAPolicies high-risk Conditional Access policies that may bypass security controls
3. **High-Risk App Registrations:** Investigate and remediate $highRiskApps high-risk app registrations with suspicious permissions or configurations
4. **Audit Email Forwarding Rules:** Verify all external forwarding is authorized
5. **Examine Privilege Changes:** Confirm recent role assignments are legitimate
6. **Monitor External Communications:** Review patterns to unusual external domains

### Security Improvements Recommended
1. **Enhanced MFA Enforcement:** Implement MFA for all external access
2. **Email Rule Governance:** Establish approval process for forwarding rules
3. **Access Monitoring:** Implement real-time alerting for suspicious sign-ins
4. **Regular Audits:** Schedule quarterly security reviews

## Technical Details

### Data Export Formats
- **Message Trace:** CSV format with timestamp, sender, recipient, and metadata
- **Inbox Rules:** CSV format with rule details, conditions, and actions
- **Audit Logs:** CSV format with activity details and user information
- **Conditional Access Policies:** CSV format with policy details, risk analysis, and suspicious indicators
- **App Registrations:** CSV format with app details, permissions, risk analysis, and security indicators

### Investigation Timeline
- **Data Collection:** Automated collection from multiple sources
- **Analysis Period:** $($Report.DaysAnalyzed) days of historical data
- **Report Generation:** Real-time compilation of findings
- **AI Enhancement:** Structured prompts for advanced analysis

## Contact Information
**Security Investigator:** $($Report.Investigator)
**Organization:** $($Report.Company)
**Report Generated:** $($Report.Timestamp)

*This report provides a comprehensive view of security-relevant activities and serves as a foundation for deeper investigation and remediation efforts.*
"@

    return $summary
}

function New-SecurityInvestigationZip {
    param(
        [Parameter(Mandatory=$true)]
        [string]$OutputFolder,
        [Parameter(Mandatory=$false)]
        [string]$ZipFileName
    )

    try {
        # Validate output folder exists
        if (-not (Test-Path $OutputFolder)) {
            Write-Error "Output folder does not exist: $OutputFolder"
            return $null
        }

        # Determine zip file name
        if ([string]::IsNullOrWhiteSpace($ZipFileName)) {
            $timestamp = Get-Date -Format "yyyyMMdd_HHmmss"
            $ZipFileName = "SecurityInvestigation_$timestamp.zip"
        }

        # Ensure .zip extension
        if (-not $ZipFileName.EndsWith('.zip')) {
            $ZipFileName += '.zip'
        }

        # Create zip file path in the output folder
        $zipPath = Join-Path $OutputFolder $ZipFileName

        # Get all CSV, JSON files, and relevant TXT files (AI readme files and error files)
        $csvJsonFiles = Get-ChildItem -Path $OutputFolder -Include *.csv,*.json -Recurse
        $txtFiles = Get-ChildItem -Path $OutputFolder -Include *.txt -Recurse |
                    Where-Object { $_.Name -match '^(_AI_Readme|.*_Error\.txt)$' }
        $filesToZip = $csvJsonFiles + $txtFiles

        if ($filesToZip.Count -eq 0) {
            Write-Warning "No CSV or JSON files found to zip in $OutputFolder"
            return $null
        }

        # Remove existing zip file if it exists
        if (Test-Path $zipPath) {
            Remove-Item $zipPath -Force
        }

        # Create the zip file using Compress-Archive
        Compress-Archive -Path $filesToZip.FullName -DestinationPath $zipPath -CompressionLevel Optimal -ErrorAction Stop

        Write-Host "Successfully created zip file: $zipPath" -ForegroundColor Green
        Write-Host "Files included: $($filesToZip.Count)" -ForegroundColor Cyan

        return $zipPath
    } catch {
        Write-Error "Failed to create zip file: $($_.Exception.Message)"
        return $null
    }
}

# Get M365/O365 license SKU mapping from tenant
function Get-TenantLicenseSkus {
    try {
        # Static mapping of common SKU GUIDs to friendly names (fallback for SKUs not in tenant subscriptions)
        # Define this first so it's always available even if module import fails
        $staticSkuMapping = @{
            'cbdc14ab-d96c-4c30-b9f4-6ada7cdc1d46' = 'Microsoft 365 Business Premium'
            'a403ebcc-fae0-4ca2-8c8c-7a907fd6c235' = 'Power BI (Free)'
            'f30db892-07e9-47e9-837c-80727f46fd3d' = 'Microsoft Power Automate Free'
            '06ebc4ee-1bb5-47dd-8120-11324b54e684' = 'Microsoft 365 E3'
            'c7df2760-2c81-4ef7-b578-5b5392b571df' = 'Microsoft 365 E5'
            'b17653a4-2443-4e8c-a550-18249dda78bb' = 'Office 365 E1'
            '6634e0ce-1a9f-428c-a498-f84ec7b8aa2e' = 'Office 365 E2'
            '4b585984-651b-448a-9e53-3b10f069cf7f' = 'Microsoft 365 F3'
            '9aaf7827-d63c-4b61-89c3-182f06f82e5c' = 'Exchange Online (Plan 1)'
            'efb87545-963c-4e0d-99df-69c6916d9eb0' = 'Exchange Online (Plan 2)'
            '80b2d799-d2ba-4d2a-8842-fb0d0f3a4b82' = 'Exchange Online Kiosk'
            '0d259279-6a13-4952-bb13-0afb3ae5f8ae' = 'Skype for Business Online (Plan 2)'
            'f8a1db68-be16-40ed-86d5-cb42ce701560' = 'Power BI Pro'
            'b21a6192-5159-478e-8ca0-47e3c25e3a33' = 'Project Plan 3'
            '776df282-9c98-49a8-a7dc-9f4b4a88e260' = 'Project Plan 1'
            'c5928f49-12ba-48f7-ada3-0d743a3601d5' = 'Visio Plan 2'
            '4de31727-a228-4ec3-a5bf-8e705b5ea9c1' = 'Microsoft Defender for Office 365 (Plan 1)'
            'e20c9ac9-9e62-4b5c-8b13-efd88a3b8c7a' = 'Microsoft Defender for Office 365 (Plan 2)'
            'efccb6f7-5641-4e0e-bd10-b4976e1bf68e' = 'Enterprise Mobility + Security E3'
            'b05e124f-c7cc-45a0-a6aa-8cf78c946968' = 'Enterprise Mobility + Security E5'
            '41781fb2-bc02-4b7c-bd55-b576c07bb09d' = 'Azure Active Directory Premium P1'
            'eec0eb4f-6444-4f95-aba0-50c24d67f998' = 'Azure Active Directory Premium P2'
            'c52ea49f-fe5d-4e95-93da-0ef2c73fe964' = 'Azure Rights Management'
            'b43305a7-bc43-4eb6-bc21-ee2199e86b14' = 'Power Apps Trial'
            '710779e8-3d4a-4c58-ad3e-8ac173e5e5a5' = 'Microsoft Teams Exploratory'
            '66b55226-6b4f-492c-910c-a9977c18ad61' = 'Microsoft 365 F1'
            '3b555118-da6a-4418-894f-7df1e2096870' = 'Microsoft 365 Business Basic'
            'ac5cefde-6b63-4b5e-8b0f-4b5e8b0f4b5e' = 'Microsoft 365 Business Standard'
            '094e7854-93fc-4d55-b2c0-3ab5369ebdc1' = 'Microsoft 365 Apps for Business'
            'cdd28e44-67e3-425e-be4c-737fab2899d3' = 'Microsoft 365 E5 Developer'
            '1f2f344a-3d43-41d8-8fe6-0a43e9bb6637' = 'Microsoft Stream'
            'e97c048c-37a4-45fb-ab50-922f1c7676cc' = 'Microsoft 365 A5 for Faculty'
            '46c119d4-0379-4a9d-85e4-7557fab0a5d0' = 'Microsoft 365 A5 for Students'
            '7cfd9a2b-e110-4c39-bf20-c6a3f36a3121' = 'Microsoft 365 A3 for Faculty'
            '98b6e773-24d4-4c0d-a968-6e787a1f8204' = 'Microsoft 365 A3 for Students'
        }
        
        $skus = @{}
        
        # Ensure Microsoft.Graph.Identity.DirectoryManagement module is imported (if available)
        $canGetTenantSkus = $false
        if (Get-Command Get-MgSubscribedSku -ErrorAction SilentlyContinue) {
            $canGetTenantSkus = $true
        } else {
            try {
                Import-Module -Name Microsoft.Graph.Identity.DirectoryManagement -Force -ErrorAction SilentlyContinue
                if (Get-Command Get-MgSubscribedSku -ErrorAction SilentlyContinue) {
                    $canGetTenantSkus = $true
                }
            } catch {
                # Module not available - will use static mapping only
            }
        }
        
        # Try to get tenant SKUs, but continue even if it fails
        if ($canGetTenantSkus) {
            try {
                $tenantSkus = Get-MgSubscribedSku -All -ErrorAction Stop

                foreach ($sku in $tenantSkus) {
                    $skuId = $sku.SkuId
                    $skuPartNumber = $sku.SkuPartNumber

                    # Create friendly name mapping
                    $friendlyName = switch ($skuPartNumber) {
                        'ENTERPRISEPACK' { 'Microsoft 365 E3' }
                        'ENTERPRISEPREMIUM' { 'Microsoft 365 E5' }
                        'ENTERPRISEPACK_B_PILOT' { 'Microsoft 365 E3' }
                        'ENTERPRISEPREMIUM_NOPSTNCONF' { 'Microsoft 365 E5 (No Audio Conferencing)' }
                        'SPE_E3' { 'Microsoft 365 E3' }
                        'SPE_E5' { 'Microsoft 365 E5' }
                        'STANDARDPACK' { 'Office 365 E1' }
                        'STANDARDWOFFPACK' { 'Office 365 E2' }
                        'DESKLESSPACK' { 'Microsoft 365 F3' }
                        'SPE_F1' { 'Microsoft 365 F3' }
                        'EXCHANGESTANDARD' { 'Exchange Online (Plan 1)' }
                        'EXCHANGEENTERPRISE' { 'Exchange Online (Plan 2)' }
                        'EXCHANGEDESKLESS' { 'Exchange Online Kiosk' }
                        'MCOSTANDARD' { 'Skype for Business Online (Plan 2)' }
                        'POWER_BI_PRO' { 'Power BI Pro' }
                        'POWER_BI_STANDARD' { 'Power BI (Free)' }
                        'PROJECTPROFESSIONAL' { 'Project Plan 3' }
                        'PROJECTONLINE_PLAN_1' { 'Project Plan 1' }
                        'VISIOCLIENT' { 'Visio Plan 2' }
                        'ATP_ENTERPRISE' { 'Microsoft Defender for Office 365 (Plan 1)' }
                        'THREAT_INTELLIGENCE' { 'Microsoft Defender for Office 365 (Plan 2)' }
                        'EMS' { 'Enterprise Mobility + Security E3' }
                        'EMSPREMIUM' { 'Enterprise Mobility + Security E5' }
                        'AAD_PREMIUM' { 'Azure Active Directory Premium P1' }
                        'AAD_PREMIUM_P2' { 'Azure Active Directory Premium P2' }
                        'RIGHTSMANAGEMENT' { 'Azure Rights Management' }
                        'FLOW_FREE' { 'Power Automate Free' }
                        'POWERAPPS_VIRAL' { 'Power Apps Trial' }
                        'TEAMS_EXPLORATORY' { 'Microsoft Teams Exploratory' }
                        'M365_F1_COMM' { 'Microsoft 365 F1' }
                        'SPB' { 'Microsoft 365 Business Premium' }
                        'SMB_BUSINESS' { 'Microsoft 365 Business Basic' }
                        'SMB_BUSINESS_ESSENTIALS' { 'Microsoft 365 Business Basic' }
                        'SMB_BUSINESS_PREMIUM' { 'Microsoft 365 Business Standard' }
                        'O365_BUSINESS' { 'Microsoft 365 Apps for Business' }
                        'O365_BUSINESS_ESSENTIALS' { 'Microsoft 365 Business Basic' }
                        'O365_BUSINESS_PREMIUM' { 'Microsoft 365 Business Standard' }
                        'DEVELOPERPACK_E5' { 'Microsoft 365 E5 Developer' }
                        'STREAM' { 'Microsoft Stream' }
                        'ENTERPRISEPREMIUM_FACULTY' { 'Microsoft 365 A5 for Faculty' }
                        'ENTERPRISEPREMIUM_STUDENT' { 'Microsoft 365 A5 for Students' }
                        'ENTERPRISEPACK_FACULTY' { 'Microsoft 365 A3 for Faculty' }
                        'ENTERPRISEPACK_STUDENT' { 'Microsoft 365 A3 for Students' }
                        default { $skuPartNumber }
                    }

                    $skus[$skuId] = [PSCustomObject]@{
                        SkuId = $skuId
                        SkuPartNumber = $skuPartNumber
                        FriendlyName = $friendlyName
                        ConsumedUnits = $sku.ConsumedUnits
                        TotalUnits = if ($sku.PrepaidUnits) { $sku.PrepaidUnits.Enabled } else { 0 }
                    }
                }
            } catch {
                Write-Warning "Could not retrieve tenant SKUs: $($_.Exception.Message). Using static mapping only."
            }
        }
        
        # Add static mappings for common SKUs (these will override tenant SKUs if they exist, or add missing ones)
        foreach ($skuGuid in $staticSkuMapping.Keys) {
            if (-not $skus.ContainsKey($skuGuid)) {
                $skus[$skuGuid] = [PSCustomObject]@{
                    SkuId = $skuGuid
                    SkuPartNumber = 'UNKNOWN'
                    FriendlyName = $staticSkuMapping[$skuGuid]
                    ConsumedUnits = 0
                    TotalUnits = 0
                }
            } else {
                # Update friendly name if static mapping exists and is more descriptive
                if ($staticSkuMapping[$skuGuid] -ne $skus[$skuGuid].FriendlyName) {
                    $skus[$skuGuid].FriendlyName = $staticSkuMapping[$skuGuid]
                }
            }
        }

        return $skus
    } catch {
        Write-Warning "Failed to get tenant license SKUs: $($_.Exception.Message). Using static mapping only."
        # Even if tenant lookup fails, return static mappings
        $skus = @{}
        foreach ($skuGuid in $staticSkuMapping.Keys) {
            $skus[$skuGuid] = [PSCustomObject]@{
                SkuId = $skuGuid
                SkuPartNumber = 'UNKNOWN'
                FriendlyName = $staticSkuMapping[$skuGuid]
                ConsumedUnits = 0
                TotalUnits = 0
            }
        }
        return $skus
    }
}

# Get user license details
function Get-UserLicenseDetails {
    param(
        [Parameter(Mandatory=$true)]
        [string]$UserPrincipalName
    )

    try {
        $user = Get-MgUser -UserId $UserPrincipalName -Property Id,UserPrincipalName,DisplayName,AssignedLicenses -ErrorAction Stop

        if (-not $user.AssignedLicenses -or $user.AssignedLicenses.Count -eq 0) {
            return [PSCustomObject]@{
                UserPrincipalName = $user.UserPrincipalName
                DisplayName = $user.DisplayName
                LicenseStatus = 'Unlicensed'
                Licenses = @()
                LicenseNames = 'None'
            }
        }

        # Get SKU mapping
        $skuMapping = Get-TenantLicenseSkus

        $licenses = @()
        foreach ($assignedLicense in $user.AssignedLicenses) {
            $skuId = $assignedLicense.SkuId
            if ($skuMapping.ContainsKey($skuId)) {
                $licenses += $skuMapping[$skuId].FriendlyName
            } else {
                $licenses += "Unknown SKU: $skuId"
            }
        }

        return [PSCustomObject]@{
            UserPrincipalName = $user.UserPrincipalName
            DisplayName = $user.DisplayName
            LicenseStatus = 'Licensed'
            Licenses = $licenses
            LicenseNames = ($licenses -join '; ')
        }
    } catch {
        Write-Error "Failed to get license details for $UserPrincipalName : $($_.Exception.Message)"
        return $null
    }
}

# Get all users with their license information
function Get-AllUsersLicenseReport {
    param(
        [Parameter(Mandatory=$false)]
        [array]$SelectedUsers = @()
    )

    try {
        # Get SKU mapping once
        $skuMapping = Get-TenantLicenseSkus

        $report = @()
        $users = @()

        if ($SelectedUsers -and $SelectedUsers.Count -gt 0) {
            # Server-side filtering: Get only selected users
            Write-Host "Processing licenses for $($SelectedUsers.Count) selected user(s)..." -ForegroundColor Cyan
            foreach ($userIdentifier in $SelectedUsers) {
                $upn = if ($userIdentifier -is [string]) { $userIdentifier } elseif ($userIdentifier.UserPrincipalName) { $userIdentifier.UserPrincipalName } else { continue }
                try {
                    $user = Get-MgUser -UserId $upn -Property Id,UserPrincipalName,DisplayName,AssignedLicenses,AccountEnabled -ErrorAction Stop
                    if ($user) {
                        $users += $user
                    }
                } catch {
                    Write-Warning "Failed to get license information for ${upn}: $($_.Exception.Message)"
                }
            }
        } else {
            # Get all users if no selection
            Write-Host "Processing licenses for all users (this may take a few minutes)..." -ForegroundColor Cyan
            $users = Get-MgUser -All -Property Id,UserPrincipalName,DisplayName,AssignedLicenses,AccountEnabled -ErrorAction Stop
        }

        $totalUsers = $users.Count
        $processedCount = 0

        foreach ($user in $users) {
            $processedCount++

            # Progress reporting
            if ($processedCount % 50 -eq 0) {
                Write-Progress -Activity "Processing user licenses" -Status "$processedCount of $totalUsers users processed" -PercentComplete (($processedCount / $totalUsers) * 100)
            }

            $licenses = @()
            if ($user.AssignedLicenses -and $user.AssignedLicenses.Count -gt 0) {
                foreach ($assignedLicense in $user.AssignedLicenses) {
                    $skuId = $assignedLicense.SkuId
                    if ($skuMapping.ContainsKey($skuId)) {
                        $licenses += $skuMapping[$skuId].FriendlyName
                    } else {
                        $licenses += "Unknown SKU: $skuId"
                    }
                }
            }

            $licenseStatus = if ($licenses.Count -gt 0) { 'Licensed' } else { 'Unlicensed' }
            $licenseNames = if ($licenses.Count -gt 0) { ($licenses -join '; ') } else { 'None' }

            $report += [PSCustomObject]@{
                UserPrincipalName = $user.UserPrincipalName
                DisplayName = $user.DisplayName
                AccountEnabled = $user.AccountEnabled
                LicenseStatus = $licenseStatus
                LicenseCount = $licenses.Count
                Licenses = $licenseNames
            }
        }

        Write-Progress -Activity "Processing user licenses" -Completed
        Write-Host "Processed $($report.Count) user(s)" -ForegroundColor Green
        return $report
    } catch {
        Write-Error "Failed to generate user license report: $($_.Exception.Message)"
        return @()
    }
}

# Export user license report to CSV and convert to XLSX
function Export-UserLicenseReport {
    param(
        [Parameter(Mandatory=$true)]
        [string]$OutputFolder,
        [Parameter(Mandatory=$false)]
        [array]$SelectedUsers = @()
    )

    try {
        # Create output folder if it doesn't exist
        if (-not (Test-Path $OutputFolder)) {
            New-Item -ItemType Directory -Path $OutputFolder -Force | Out-Null
        }

        # Generate timestamp
        $timestamp = Get-Date -Format 'yyyy-MM-dd_HHmmss'
        $csvPath = Join-Path $OutputFolder "UserLicenses_$timestamp.csv"
        $xlsxPath = Join-Path $OutputFolder "UserLicenses_$timestamp.xlsx"

        # Get license report
        Write-Host "Gathering user license information..." -ForegroundColor Cyan
        $report = Get-AllUsersLicenseReport -SelectedUsers $SelectedUsers

        if ($report.Count -eq 0) {
            Write-Warning "No user data found to export."
            return $null
        }

        # Export to CSV
        Write-Host "Exporting to CSV: $csvPath" -ForegroundColor Cyan
        $report | Export-Csv -Path $csvPath -NoTypeInformation -Encoding UTF8

        # Convert to XLSX
        Write-Host "Converting to Excel format..." -ForegroundColor Cyan
        $excel = $null
        $workbook = $null

        try {
            $excel = New-Object -ComObject Excel.Application -ErrorAction Stop
            $excel.Visible = $false
            $excel.DisplayAlerts = $false

            $workbook = $excel.Workbooks.Open($csvPath)
            $workbook.SaveAs($xlsxPath, 51) # 51 = xlOpenXMLWorkbook (.xlsx)

            # Format the worksheet
            $worksheet = $workbook.Worksheets.Item(1)
            $worksheet.Name = "User Licenses"

            $usedRange = $worksheet.UsedRange
            $usedRange.Columns.AutoFit() | Out-Null
            $usedRange.Rows.AutoFit() | Out-Null

            # Format header row
            $headerRow = $worksheet.Rows.Item(1)
            $headerRow.Font.Bold = $true
            $headerRow.Interior.Color = 15773696 # Light blue
            $headerRow.Font.Color = 1 # Black
            $headerRow.Borders.LineStyle = 1

            # Add filters
            $usedRange.AutoFilter() | Out-Null

            $workbook.Save()
            $workbook.Close($false)

            Write-Host "Successfully exported user license report to: $xlsxPath" -ForegroundColor Green
            Write-Host "Total users: $($report.Count)" -ForegroundColor Cyan

            return $xlsxPath
        } catch {
            Write-Warning "Failed to convert to Excel format: $($_.Exception.Message)"
            Write-Host "CSV file available at: $csvPath" -ForegroundColor Yellow
            return $csvPath
        } finally {
            if ($workbook) {
                try { $workbook.Close($false) } catch {}
                [System.Runtime.Interopservices.Marshal]::ReleaseComObject($workbook) | Out-Null
            }
            if ($excel) {
                try { $excel.Quit() } catch {}
                [System.Runtime.Interopservices.Marshal]::ReleaseComObject($excel) | Out-Null
            }
            [System.GC]::Collect()
            [System.GC]::WaitForPendingFinalizers()
        }
    } catch {
        Write-Error "Failed to export user license report: $($_.Exception.Message)"
        return $null
    }
}

Export-ModuleMember -Function Format-InboxRuleXlsx,New-SecurityInvestigationReport,Get-ExchangeMessageTrace,Get-ExchangeInboxRules,Get-GraphAuditLogs,Get-GraphSignInLogs,New-AISecurityInvestigationPrompt,New-TicketSecuritySummary,New-SecurityInvestigationSummary
Export-ModuleMember -Function Get-MfaCoverageReport,Get-UserSecurityGroupsReport,Export-EntraPortalSignInCsv,Get-ExchangeTransportRules,Get-ExchangeInboundConnectors,Get-ExchangeOutboundConnectors,New-SecurityInvestigationZip
Export-ModuleMember -Function Get-MailboxForwardingAndDelegation,Get-MailFlowConnectors,Get-TenantLicenseSkus,Get-UserLicenseDetails,Get-AllUsersLicenseReport,Export-UserLicenseReport<|MERGE_RESOLUTION|>--- conflicted
+++ resolved
@@ -1,20 +1,5 @@
-# Helper for consistent API warning logging and counting
-function Write-ApiWarning {
-    param(
-        [Parameter(Mandatory=$true)][string]$Operation,
-        [string]$Target = "",
-        $Exception = $null,
-        [ref]$WarningCounter = $null
-    )
-
-    $targetText = if ([string]::IsNullOrWhiteSpace($Target)) { "" } else { " for $Target" }
-    $message = if ($Exception -and $Exception.Message) { $Exception.Message } else { "Unknown error" }
-    Write-Warning ("{0}{1}: {2}" -f $Operation, $targetText, $message)
-    if ($WarningCounter) { $WarningCounter.Value++ }
-}
-
 # Returns:
-#   @{ SecurityDefaultsEnabled = <bool>; CAPoliciesRequireMfa = <bool>; Users = <list of user objects>; WarningCount = <int> }
+#   @{ SecurityDefaultsEnabled = <bool>; CAPoliciesRequireMfa = <bool>; Users = <list of user objects> }
 function Get-MfaCoverageReport {
     param(
         [Parameter(Mandatory=$false)]
@@ -22,24 +7,19 @@
     )
     
     try {
-        $warningCount = 0
         # 1) Security Defaults status (authoritative)
         $secDefaultsEnabled = $false
         try {
             $secDefaults = Invoke-MgGraphRequest -Method GET -Uri 'https://graph.microsoft.com/v1.0/policies/identitySecurityDefaultsEnforcementPolicy' -ErrorAction Stop
             if ($secDefaults -and $secDefaults.isEnabled -ne $null) { $secDefaultsEnabled = [bool]$secDefaults.isEnabled }
-        } catch {
-            Write-ApiWarning -Operation "Fetch Security Defaults policy" -Exception $_.Exception -WarningCounter ([ref]$warningCount)
-        }
+        } catch {}
 
         # 2) Conditional Access policies requiring MFA (tenant-wide set)
         $caPolicies = @()
         try {
             $resp = Invoke-MgGraphRequest -Method GET -Uri 'https://graph.microsoft.com/v1.0/identity/conditionalAccess/policies?$top=999' -ErrorAction SilentlyContinue
             if ($resp.value) { $caPolicies = $resp.value }
-        } catch {
-            Write-ApiWarning -Operation "List Conditional Access policies" -Exception $_.Exception -WarningCounter ([ref]$warningCount)
-        }
+        } catch {}
 
         # Filter enabled policies that require MFA
         $mfaPolicies = @()
@@ -60,7 +40,7 @@
         try {
             # Directory roles map (for policy role assignment evaluation) - needed for CA policy evaluation
             $roles = @(); $roleIdToName = @{}
-            try { $roles = Get-MgDirectoryRole -All -ErrorAction SilentlyContinue } catch { Write-ApiWarning -Operation "List directory roles" -Exception $_.Exception -WarningCounter ([ref]$warningCount) }
+            try { $roles = Get-MgDirectoryRole -All -ErrorAction SilentlyContinue } catch {}
             foreach ($r in $roles) { $roleIdToName[$r.Id] = $r.DisplayName }
 
             # If SelectedUsers provided, only query those users (server-side filtering)
@@ -74,17 +54,12 @@
                             $userPage += $u
                         }
                     } catch {
-                        Write-ApiWarning -Operation "User not found for MFA coverage" -Target $upn -Exception $_.Exception -WarningCounter ([ref]$warningCount)
+                        Write-Warning "User not found for MFA coverage: ${upn}: $($_.Exception.Message)"
                     }
                 }
             } else {
                 # No selection - get all users
-                try {
-                    $userPage = Get-MgUser -All -Property 'id,displayName,userPrincipalName' -ErrorAction Stop
-                } catch {
-                    Write-ApiWarning -Operation "List users for MFA coverage" -Exception $_.Exception -WarningCounter ([ref]$warningCount)
-                    $userPage = @()
-                }
+                $userPage = Get-MgUser -All -Property 'id,displayName,userPrincipalName' -ErrorAction Stop
             }
 
             foreach ($u in $userPage) {
@@ -104,9 +79,7 @@
                             }
                         }
                     }
-                } catch {
-                    Write-ApiWarning -Operation "List authentication methods" -Target $u.UserPrincipalName -Exception $_.Exception -WarningCounter ([ref]$warningCount)
-                }
+                } catch {}
 
                 # Determine if any MFA CA policy applies to this user
                 $userGroups = @()
@@ -117,9 +90,7 @@
                         if ($m.'@odata.type' -eq '#microsoft.graph.group') { $userGroups += $m.Id }
                         elseif ($m.'@odata.type' -eq '#microsoft.graph.directoryRole') { $userRoles += $m.Id }
                     }
-                } catch {
-                    Write-ApiWarning -Operation "Get directory membership" -Target $u.UserPrincipalName -Exception $_.Exception -WarningCounter ([ref]$warningCount)
-                }
+                } catch {}
 
                 $userCaRequiresMfa = $false
                 foreach ($p in $mfaPolicies) {
@@ -156,12 +127,10 @@
                     MfaCovered         = $covered
                 }
             }
-        } catch {
-            Write-ApiWarning -Operation "Process MFA coverage for users" -Exception $_.Exception -WarningCounter ([ref]$warningCount)
-        }
+        } catch {}
 
         $tenantLevelCaMfa = ($mfaPolicies.Count -gt 0)
-        return @{ SecurityDefaultsEnabled = $secDefaultsEnabled; CAPoliciesRequireMfa = $tenantLevelCaMfa; Users = $users; WarningCount = $warningCount }
+        return @{ SecurityDefaultsEnabled = $secDefaultsEnabled; CAPoliciesRequireMfa = $tenantLevelCaMfa; Users = $users }
     } catch {
         Write-Error "Get-MfaCoverageReport failed: $($_.Exception.Message)"; return @{ SecurityDefaultsEnabled=$false; CAPoliciesRequireMfa=$false; Users=@() }
     }
@@ -175,12 +144,11 @@
     )
     
     try {
-        $warningCount = 0
         $results = New-Object System.Collections.Generic.List[object]
 
         # Directory roles (e.g., Global Administrator)
         $roles = @()
-        try { $roles = Get-MgDirectoryRole -All -ErrorAction SilentlyContinue } catch { Write-ApiWarning -Operation "List directory roles" -Exception $_.Exception -WarningCounter ([ref]$warningCount) }
+        try { $roles = Get-MgDirectoryRole -All -ErrorAction SilentlyContinue } catch {}
         $roleIdToName = @{}
         foreach ($r in $roles) { $roleIdToName[$r.Id] = $r.DisplayName }
 
@@ -193,12 +161,12 @@
                     $u = Get-MgUser -UserId $upn -Property 'id,displayName,userPrincipalName' -ErrorAction Stop
                     if ($u) { $users += $u }
                 } catch {
-                    Write-ApiWarning -Operation "User not found for security groups" -Target $upn -Exception $_.Exception -WarningCounter ([ref]$warningCount)
+                    Write-Warning "User not found: ${upn}: $($_.Exception.Message)"
                 }
             }
         } else {
             # No selection - get all users
-            try { $users = Get-MgUser -All -Property 'id,displayName,userPrincipalName' -ErrorAction Stop } catch { Write-ApiWarning -Operation "List users for security groups" -Exception $_.Exception -WarningCounter ([ref]$warningCount) }
+            try { $users = Get-MgUser -All -Property 'id,displayName,userPrincipalName' -ErrorAction Stop } catch {}
         }
 
         foreach ($u in $users) {
@@ -211,9 +179,7 @@
                     elseif ($m.'@odata.type' -eq '#microsoft.graph.directoryRole') { $name = if ($roleIdToName.ContainsKey($m.Id)) { $roleIdToName[$m.Id] } else { 'Directory Role' } }
                     if ($name) { $groups += $name }
                 }
-            } catch {
-                Write-ApiWarning -Operation "Get directory membership" -Target $u.UserPrincipalName -Exception $_.Exception -WarningCounter ([ref]$warningCount)
-            }
+            } catch {}
 
             $results.Add([pscustomobject]@{
                 DisplayName       = $u.DisplayName
@@ -222,9 +188,7 @@
             }) | Out-Null
         }
 
-        $resultsList = [System.Collections.ArrayList]$results
-        Add-Member -InputObject $resultsList -NotePropertyName WarningCount -NotePropertyValue $warningCount -Force | Out-Null
-        return $resultsList
+        return [System.Collections.ArrayList]$results
     } catch { Write-Error "Get-UserSecurityGroupsReport failed: $($_.Exception.Message)"; return @() }
 }
 function Format-InboxRuleXlsx {
@@ -572,35 +536,19 @@
     }
 
     # MFA Coverage and User Security Groups
-    # MFA: Filter by SelectedUsers when provided (per-user report, faster for targeted investigations)
-    #      Full pull when no users selected (comprehensive investigation)
-    #      Note: MFA is combined in UserSecurityPosture.csv, so no separate MFAStatus.csv needed
-    # Groups: Always full pull (fast to collect, not user-specific)
     if ($graphConnected) {
         try {
-<<<<<<< HEAD
-            if ($StatusLabel -and $StatusLabel.GetType().Name -eq "Label") { $StatusLabel.Text = "Evaluating MFA coverage (Security Defaults / CA / Per-user)..." }
-            # Filter by SelectedUsers when provided (per-user report for speed)
-            # Empty array when no selection = full pull (comprehensive investigation)
-=======
             $statusMsg = "Evaluating MFA coverage (Security Defaults / CA / Per-user)..."
             if ($StatusLabel -and $StatusLabel.GetType().Name -eq "Label") { $StatusLabel.Text = $statusMsg }
             Write-Host $statusMsg -ForegroundColor Cyan
->>>>>>> 01dfe4ad
             $report.MfaCoverage = Get-MfaCoverageReport -SelectedUsers $SelectedUsers
             Write-Host "MFA coverage evaluation complete" -ForegroundColor Green
 
-<<<<<<< HEAD
-            if ($StatusLabel -and $StatusLabel.GetType().Name -eq "Label") { $StatusLabel.Text = "Collecting user security groups and roles..." }
-            # Always pass empty array to get full pull of all users (fast, not user-specific)
-            $report.UserSecurityGroups = Get-UserSecurityGroupsReport -SelectedUsers @()
-=======
             $statusMsg = "Collecting user security groups and roles..."
             if ($StatusLabel -and $StatusLabel.GetType().Name -eq "Label") { $StatusLabel.Text = $statusMsg }
             Write-Host $statusMsg -ForegroundColor Cyan
             $report.UserSecurityGroups = Get-UserSecurityGroupsReport -SelectedUsers $SelectedUsers
             Write-Host "Collected security groups data for $($report.UserSecurityGroups.Users.Count) users" -ForegroundColor Green
->>>>>>> 01dfe4ad
         } catch {
             Write-Warning "Failed to build MFA/Groups reports: $($_.Exception.Message)"
         }
@@ -903,33 +851,46 @@
                 }
 
                 # Determine which users to include in the export
-                # Strategy: When users are selected = targeted investigation (faster, focused)
-                #          When no users selected = general security investigation (comprehensive)
-                # 
-                # MFA: Filtered by SelectedUsers when provided (per-user report for speed)
-                #      Full pull when no selection (comprehensive investigation)
-                # Groups: Always full pull (fast to collect, not user-specific)
-                # MailboxForwarding: Filtered by SelectedUsers when provided (slower, so filter for speed)
-                #                   Full pull when no selection (comprehensive investigation)
                 $usersToExport = @()
-                if ($report.MfaCoverage -and $report.MfaCoverage.Users) {
-                    # Use MFA coverage users (filtered if SelectedUsers provided, full if not)
-                    # Groups data is always full pull, so it will be available for all users in groupsLookup
-                    $usersToExport = $report.MfaCoverage.Users
-                }
-                
-                # Build set of selected users for MailboxForwarding filtering
-                # Note: Get-MailboxForwardingAndDelegation already filters by SelectedUsers,
-                # so mbxLookup will only contain selected users when users are selected,
-                # and all users when no users are selected
-                $selectedUserSet = @{}
                 if ($SelectedUsers -and $SelectedUsers.Count -gt 0) {
+                    # Filter to selected users only
+                    $selectedUserSet = @{}
                     foreach ($user in $SelectedUsers) {
                         if ($user -is [string]) {
                             $selectedUserSet[$user.ToLower()] = $user
                         } elseif ($user.UserPrincipalName) {
                             $selectedUserSet[$user.UserPrincipalName.ToLower()] = $user.UserPrincipalName
                         }
+                    }
+                    
+                    # Build list from selected users
+                    foreach ($userKey in $selectedUserSet.Keys) {
+                        $upn = $selectedUserSet[$userKey]
+                        # Try to find user in MFA coverage, groups, or mailbox forwarding
+                        $found = $false
+                        if ($report.MfaCoverage -and $report.MfaCoverage.Users) {
+                            $mfaUser = $report.MfaCoverage.Users | Where-Object { $_.UserPrincipalName -eq $upn -or $_.UserPrincipalName.ToLower() -eq $upn.ToLower() } | Select-Object -First 1
+                            if ($mfaUser) {
+                                $usersToExport += $mfaUser
+                                $found = $true
+                            }
+                        }
+                        if (-not $found) {
+                            # Create a basic user object if not found in MFA coverage
+                            $usersToExport += [pscustomobject]@{
+                                UserPrincipalName = $upn
+                                DisplayName = $upn
+                                PerUserMfaEnabled = $false
+                                SecurityDefaults = $false
+                                CARequiresMfa = $false
+                                MfaCovered = $false
+                            }
+                        }
+                    }
+                } else {
+                    # No selection - use all MFA coverage users
+                    if ($report.MfaCoverage -and $report.MfaCoverage.Users) {
+                        $usersToExport = $report.MfaCoverage.Users
                     }
                 }
 
@@ -944,16 +905,9 @@
                 } catch {}
 
                 # Build user posture for each user
-                # MFA data: Filtered by SelectedUsers when provided (per-user report)
-                # Groups data: Always full pull, so available for all users
-                # MailboxForwarding data: Filtered by SelectedUsers when provided, full pull when not
                 foreach ($mfaUser in $usersToExport) {
                     $upn = $mfaUser.UserPrincipalName
-                    # MailboxForwarding data is already filtered at collection time:
-                    # - If users selected: mbxLookup only contains selected users
-                    # - If no users selected: mbxLookup contains all users
                     $mbxData = $mbxLookup[$upn]
-                    # Groups data is always full pull, so available for all users
                     $groupsData = $groupsLookup[$upn]
 
                     # Get detailed per-user MFA status if module is available
